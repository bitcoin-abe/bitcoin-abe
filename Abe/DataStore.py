# Copyright(C) 2011,2012,2013,2014 by Abe developers.

# DataStore.py: back end database access for Abe.

# This program is free software: you can redistribute it and/or modify
# it under the terms of the GNU Affero General Public License as
# published by the Free Software Foundation, either version 3 of the
# License, or (at your option) any later version.
# 
# This program is distributed in the hope that it will be useful, but
# WITHOUT ANY WARRANTY; without even the implied warranty of
# MERCHANTABILITY or FITNESS FOR A PARTICULAR PURPOSE.  See the GNU
# Affero General Public License for more details.
# 
# You should have received a copy of the GNU Affero General Public
# License along with this program.  If not, see
# <http://www.gnu.org/licenses/agpl.html>.

# This module combines three functions that might be better split up:
# 1. Abe's schema
# 2. Abstraction over the schema for importing blocks, etc.
# 3. Code to load data by scanning blockfiles or using JSON-RPC.

import os
import re
import errno
import logging

import SqlAbstraction

import Chain

# bitcointools -- modified deserialize.py to return raw transaction
import BCDataStream
import deserialize
import util
import base58

SCHEMA_TYPE = "Abe"
SCHEMA_VERSION = SCHEMA_TYPE + "39"

CONFIG_DEFAULTS = {
    "dbtype":             None,
    "connect_args":       None,
    "binary_type":        None,
    "int_type":           None,
    "int64_type":         None,
    "upgrade":            None,
    "rescan":             None,
    "commit_bytes":       None,
    "log_sql":            None,
    "log_rpc":            None,
    "datadir":            None,
    "ignore_bit8_chains": None,
    "use_firstbits":      False,
    "keep_scriptsig":     True,
    "import_tx":          [],
    "external_tx":        True,
    "pubkey_pubkey":      False,
    "coin_days_destroyed": False,
    "default_loader":     "default",
}

WORK_BITS = 160

CHAIN_CONFIG = [
    {"chain":"Bitcoin"},
    {"chain":"Testnet"},
    {"chain":"Namecoin"},
    {"chain":"Weeds", "network":"Weedsnet",
     "code3":"WDS", "address_version":"\xf3", "magic":"\xf8\xbf\xb5\xda"},
    {"chain":"BeerTokens",
     "code3":"BER", "address_version":"\xf2", "magic":"\xf7\xbf\xb5\xdb"},
    {"chain":"SolidCoin",
     "code3":"SCN", "address_version":"\x7d", "magic":"\xde\xad\xba\xbe"},
    {"chain":"ScTestnet",
     "code3":"SC0", "address_version":"\x6f", "magic":"\xca\xfe\xba\xbe"},
    {"chain":"Worldcoin",
     "code3":"WDC", "address_version":"\x49", "magic":"\xfb\xc0\xb6\xdb"},
    {"chain":"NovaCoin"},
    {"chain":"CryptoCash"},
    {"chain":"Anoncoin","code3":"ANC", "address_version":"\u0017", "magic":"\xFA\xCA\xBA\xDA" },
    {"chain":"Hirocoin"},
    #{"chain":"",
    # "code3":"", "address_version":"\x", "magic":""},
    ]

NULL_PUBKEY_HASH = "\0" * Chain.PUBKEY_HASH_LENGTH
NULL_PUBKEY_ID = -1
PUBKEY_ID_NETWORK_FEE = NULL_PUBKEY_ID

# Size of the script and pubkey columns in bytes.
MAX_SCRIPT = 1000000
MAX_PUBKEY = 65

NO_CLOB = 'BUG_NO_CLOB'

# XXX This belongs in another module.
class InvalidBlock(Exception):
    pass
class MerkleRootMismatch(InvalidBlock):
    def __init__(ex, block_hash, tx_hashes):
        ex.block_hash = block_hash
        ex.tx_hashes = tx_hashes
    def __str__(ex):
        return 'Block header Merkle root does not match its transactions. ' \
            'block hash=%s' % (ex.block_hash[::-1].encode('hex'),)

class MalformedHash(ValueError):
    pass

class MalformedAddress(ValueError):
    pass

class DataStore(object):

    """
    Bitcoin data storage class based on DB-API 2 and standard SQL with
    workarounds to support SQLite3, PostgreSQL/psycopg2, MySQL,
    Oracle, ODBC, and IBM DB2.
    """

    def __init__(store, args):
        """
        Open and store a connection to the SQL database.

        args.dbtype should name a DB-API 2 driver module, e.g.,
        "sqlite3".

        args.connect_args should be an argument to the module's
        connect() method, or None for no argument, or a list of
        arguments, or a dictionary of named arguments.

        args.datadir names Bitcoin data directories containing
        blk0001.dat to scan for new blocks.
        """
        if args.datadir is None:
            args.datadir = util.determine_db_dir()
        if isinstance(args.datadir, str):
            args.datadir = [args.datadir]

        store.args = args
        store.log = logging.getLogger(__name__)

        store.rpclog = logging.getLogger(__name__ + ".rpc")
        if not args.log_rpc:
            store.rpclog.setLevel(logging.ERROR)

        if args.dbtype is None:
            store.log.warn("dbtype not configured, see abe.conf for examples");
            store.dbmodule = None
            store.config = CONFIG_DEFAULTS.copy()
            store.datadirs = []
            store.use_firstbits = CONFIG_DEFAULTS['use_firstbits']
            return
        store.dbmodule = __import__(args.dbtype)

        sql_args = lambda: 1
        sql_args.module = store.dbmodule
        sql_args.connect_args = args.connect_args
        sql_args.log_sql = args.log_sql
        sql_args.prefix = "abe_"
        sql_args.config = {}
        store.sql_args = sql_args
        store.set_db(None)
        store.init_sql()

        store._blocks = {}

        # Read the CONFIG and CONFIGVAR tables if present.
        store.config = store._read_config()

        for boolean_param in ('keep_scriptsig', 'external_tx', 'pubkey_pubkey', 'coin_days_destroyed'):
            if store.config is None:
                val = getattr(args, boolean_param)
            elif boolean_param in store.config:
                val = (store.config.get(boolean_param) == "true")
            else:
                val = CONFIG_DEFAULTS[boolean_param]
            setattr(store, 'conf_' + boolean_param, val)

        store.refresh_ddl()

        if store.config is None:
            store.initialize()
        else:
            store.init_sql()

            if store.config['schema_version'] == SCHEMA_VERSION:
                pass
            elif args.upgrade:
                import upgrade
                upgrade.upgrade_schema(store)
            else:
                raise Exception(
                    "Database schema version (%s) does not match software"
                    " (%s).  Please run with --upgrade to convert database."
                    % (store.config['schema_version'], SCHEMA_VERSION))
        store._sql.auto_reconnect = True

        if args.rescan:
            store.sql("UPDATE datadir SET blkfile_number=1, blkfile_offset=0")

        store._init_datadirs()
        store.init_chains()

        store.commit_bytes = args.commit_bytes
        if store.commit_bytes is None:
            store.commit_bytes = 0  # Commit whenever possible.
        else:
            store.commit_bytes = int(store.commit_bytes)
        store.bytes_since_commit = 0

        store.use_firstbits = (store.config['use_firstbits'] == "true")

        for hex_tx in args.import_tx:
            chain_name = None
            if isinstance(hex_tx, dict):
                chain_name = hex_tx.get("chain")
                hex_tx = hex_tx.get("tx")
            store.maybe_import_binary_tx(chain_name, str(hex_tx).decode('hex'))

        store.default_loader = args.default_loader
        if store.conf_external_tx:
            store._define_external_id(datadir_id_bits=7, blkfile_offset_bits=32)  # XXX params could be configurable
            store.clear_mempool()
            store._mempool = {}
            store._mempool_size = 0
            store._mmap_cache = {}

        store.commit()

    def set_db(store, db):
        store._sql = db

    def get_db(store):
        return store._sql

    def connect(store):
        return store._sql.connect()

    def reconnect(store):
        return store._sql.reconnect()

    def close(store):
        store._sql.close()

    def commit(store):
        store._sql.commit()

    def rollback(store):
        store._sql.rollback()

    def sql(store, stmt, params=()):
        store._sql.sql(stmt, params)

    def ddl(store, stmt):
        store._sql.ddl(stmt)

    def selectrow(store, stmt, params=()):
        return store._sql.selectrow(stmt, params)

    def selectall(store, stmt, params=()):
        return store._sql.selectall(stmt, params)

    def rowcount(store):
        return store._sql.rowcount()

    def create_sequence(store, key):
        store._sql.create_sequence(key)

    def drop_sequence(store, key):
        store._sql.drop_sequence(key)

    def new_id(store, key):
        return store._sql.new_id(key)

    def init_sql(store):
        sql_args = store.sql_args
        if hasattr(store, 'config'):
            for name in store.config.keys():
                if name.startswith('sql.'):
                    sql_args.config[name[len('sql.'):]] = store.config[name]
        if store._sql:
            store._sql.close()  # XXX Could just set_flavour.
        store.set_db(SqlAbstraction.SqlAbstraction(sql_args))
        store.init_binfuncs()

    def init_binfuncs(store):
        store.binin       = store._sql.binin
        store.binin_hex   = store._sql.binin_hex
        store.binin_int   = store._sql.binin_int
        store.binout      = store._sql.binout
        store.binout_hex  = store._sql.binout_hex
        store.binout_int  = store._sql.binout_int
        store.intin       = store._sql.intin
        store.intout      = store._sql.intout
        store.hashin      = store._sql.revin
        store.hashin_hex  = store._sql.revin_hex
        store.hashout     = store._sql.revout
        store.hashout_hex = store._sql.revout_hex

    def _read_config(store):
        # Read table CONFIGVAR if it exists.
        config = {}
        try:
            for name, value in store.selectall("""
                SELECT configvar_name, configvar_value
                  FROM configvar"""):
                config[name] = '' if value is None else value
            if config:
                return config

        except store.dbmodule.DatabaseError:
            try:
                store.rollback()
            except Exception:
                pass

        # Read legacy table CONFIG if it exists.
        try:
            row = store.selectrow("""
                SELECT schema_version, binary_type
                  FROM config
                 WHERE config_id = 1""")
            sv, btype = row
            return { 'schema_version': sv, 'binary_type': btype }
        except Exception:
            try:
                store.rollback()
            except Exception:
                pass

        # Return None to indicate no schema found.
        return None

    def _init_datadirs(store):
        """Parse store.args.datadir, create store.datadirs."""
        if store.args.datadir == []:
            store.datadirs = []
            return

        datadirs = {}
        for row in store.selectall("""
            SELECT datadir_id, dirname, blkfile_number, blkfile_offset,
                   chain_id
              FROM datadir"""):
            id, dir, num, offs, chain_id = row
            datadirs[dir] = {
                "id": id,
                "dirname": dir,
                "blkfile_number": int(num),
                "blkfile_offset": int(offs),
                "chain_id": store.intout(chain_id),
                "loader": None}

        #print("datadirs: %r" % datadirs)

        # By default, scan every dir we know.  This doesn't happen in
        # practise, because abe.py sets ~/.bitcoin as default datadir.
        if store.args.datadir is None:
            store.datadirs = datadirs.values()
            return

        def lookup_chain_id(name):
            row = store.selectrow(
                "SELECT chain_id FROM chain WHERE chain_name = ?",
                (name,))
            return None if row is None else int(row[0])

        store.datadirs = []
        for dircfg in store.args.datadir:
            loader = None
            conf = None
            datadir_id = None

            if isinstance(dircfg, dict):
                #print("dircfg is dict: %r" % dircfg)  # XXX
                dirname = dircfg.get('dirname')
                if dirname is None:
                    raise ValueError(
                        'Missing dirname in datadir configuration: '
                        + str(dircfg))
                if dirname in datadirs:
                    d = datadirs[dirname]
                    d['loader'] = dircfg.get('loader')
                    d['conf'] = dircfg.get('conf')
                    if d['chain_id'] is None and 'chain' in dircfg:
                        d['chain_id'] = lookup_chain_id(dircfg['chain'])
                    store.datadirs.append(d)
                    continue

                loader = dircfg.get('loader')
                conf = dircfg.get('conf')
                chain_id = dircfg.get('chain_id')
                if chain_id is None:
                    chain_name = dircfg.get('chain')
                    chain_id = lookup_chain_id(chain_name)

                    if chain_id is None and chain_name is not None:
                        chain_id = store.new_id('chain')
                        datadir_id = chain_id

                        code3 = dircfg.get('code3')
                        if code3 is None:
                            # XXX Should default via policy.
                            code3 = '000' if chain_id > 999 else "%03d" % (
                                chain_id,)

                        addr_vers = dircfg.get('address_version')
                        if addr_vers is None:
                            addr_vers = "\0"
                        elif isinstance(addr_vers, unicode):
                            addr_vers = addr_vers.encode('latin_1')

                        script_addr_vers = dircfg.get('script_addr_vers')
                        if script_addr_vers is None:
                            script_addr_vers = "\x05"
                        elif isinstance(script_addr_vers, unicode):
                            script_addr_vers = script_addr_vers.encode('latin_1')

                        decimals = dircfg.get('decimals')
                        if decimals is not None:
                            decimals = int(decimals)

                        # XXX Could do chain_magic, but this datadir won't
                        # use it, because it knows its chain.

                        store.sql("""
                            INSERT INTO chain (
                                chain_id, chain_name, chain_code3,
                                chain_address_version, chain_script_addr_vers, chain_policy,
                                chain_decimals
                            ) VALUES (?, ?, ?, ?, ?, ?, ?)""",
                                  (chain_id, chain_name, code3,
                                   store.binin(addr_vers), store.binin(script_addr_vers),
                                   dircfg.get('policy', chain_name), decimals))
                        store.commit()
                        store.log.warning("Assigned chain_id %d to %s",
                                          chain_id, chain_name)

            elif dircfg in datadirs:
                store.datadirs.append(datadirs[dircfg])
                continue
            else:
                # Not a dict.  A string naming a directory holding
                # standard chains.
                dirname = dircfg
                chain_id = None

            d = {
                "id": store.new_id("chain") if datadir_id is None else datadir_id,
                "dirname": dirname,
                "blkfile_number": 1,
                "blkfile_offset": 0,
                "chain_id": chain_id,
                "loader": loader,
                "conf": conf,
                }
            store.datadirs.append(d)

    def init_chains(store):
        store.chains_by = lambda: 0
        store.chains_by.id = {}
        store.chains_by.name = {}
        store.chains_by.magic = {}

        # Legacy config option.
        no_bit8_chains = store.args.ignore_bit8_chains or []
        if isinstance(no_bit8_chains, str):
            no_bit8_chains = [no_bit8_chains]

        for chain_id, magic, chain_name, chain_code3, address_version, script_addr_vers, \
                chain_policy, chain_decimals in \
                store.selectall("""
                    SELECT chain_id, chain_magic, chain_name, chain_code3,
                           chain_address_version, chain_script_addr_vers, chain_policy, chain_decimals
                      FROM chain
                """):
            chain = Chain.create(
                id              = int(chain_id),
                magic           = store.binout(magic),
                name            = unicode(chain_name),
                code3           = chain_code3 and unicode(chain_code3),
                address_version = store.binout(address_version),
                script_addr_vers = store.binout(script_addr_vers),
                policy          = unicode(chain_policy),
                decimals        = None if chain_decimals is None else \
                    int(chain_decimals))

            # Legacy config option.
            if chain.name in no_bit8_chains and \
                    chain.has_feature('block_version_bit8_merge_mine'):
                chain = Chain.create(src=chain, policy="LegacyNoBit8")

            store.chains_by.id[chain.id] = chain
            store.chains_by.name[chain.name] = chain
            store.chains_by.magic[bytes(chain.magic)] = chain

    def get_chain_by_id(store, chain_id):
        return store.chains_by.id[int(chain_id)]

    def get_chain_by_name(store, name):
        return store.chains_by.name.get(name, None)

    def get_default_chain(store):
        store.log.debug("Falling back to default (Bitcoin) policy.")
        return Chain.create(None)

    def get_ddl(store, key):
        return store._ddl[key]

    def refresh_ddl(store):
        store._ddl = {
            "chain_summary":
# XXX I could do a lot with MATERIALIZED views.
"""CREATE VIEW chain_summary AS SELECT
    cc.chain_id,
    cc.in_longest,
    b.block_id,
    b.block_hash,
    b.block_version,
    b.block_hashMerkleRoot,
    b.block_nTime,
    b.block_nBits,
    b.block_nNonce,
    cc.block_height,
    b.prev_block_id,
    prev.block_hash prev_block_hash,
    b.block_chain_work,
    b.block_num_tx,
    b.block_value_in,
    b.block_value_out,
    b.block_total_satoshis,
    b.block_total_seconds""" + (""",
    b.block_satoshi_seconds,
    b.block_total_ss,
    b.block_ss_destroyed""" if store.conf_coin_days_destroyed else "") + """
FROM chain_candidate cc
JOIN block b ON (cc.block_id = b.block_id)
LEFT JOIN block prev ON (b.prev_block_id = prev.block_id)""",

            "txout_detail":
"""CREATE VIEW txout_detail AS SELECT
    cc.chain_id,
    cc.in_longest,
    cc.block_id,
    b.block_hash,
    b.block_height,
    block_tx.tx_pos,
    tx.tx_id,
    tx.tx_hash,
    tx.tx_lockTime,
    tx.tx_version,
    tx.tx_size,
    txout.txout_id,
    txout.txout_pos,
    txout.txout_value,
    txout.txout_scriptPubKey,
    pubkey.pubkey_id,
    pubkey.pubkey_hash""" + (""",
    pubkey.pubkey""" if store.conf_pubkey_pubkey else "") + """
  FROM chain_candidate cc
  JOIN block b ON (cc.block_id = b.block_id)
  JOIN block_tx ON (b.block_id = block_tx.block_id)
  JOIN tx    ON (tx.tx_id = block_tx.tx_id)
  JOIN txout ON (tx.tx_id = txout.tx_id)
  LEFT JOIN pubkey ON (txout.pubkey_id = pubkey.pubkey_id)""",

            "txin_detail":
"""CREATE VIEW txin_detail AS SELECT
    cc.chain_id,
    cc.in_longest,
    cc.block_id,
    b.block_hash,
    b.block_height,
    block_tx.tx_pos,
    tx.tx_id,
    tx.tx_hash,
    tx.tx_lockTime,
    tx.tx_version,
    tx.tx_size,
    txin.txin_id,
    txin.txin_pos,
    txin.txout_id prevout_id""" + (""",
    txin.txin_scriptSig,
    txin.txin_sequence""" if store.conf_keep_scriptsig else """,
    NULL txin_scriptSig,
    NULL txin_sequence""") + """,
    prevout.txout_value txin_value,
    prevout.txout_scriptPubKey txin_scriptPubKey,
    pubkey.pubkey_id,
    pubkey.pubkey_hash""" + (""",
    pubkey.pubkey""" if store.conf_pubkey_pubkey else "") + """
  FROM chain_candidate cc
  JOIN block b ON (cc.block_id = b.block_id)
  JOIN block_tx ON (b.block_id = block_tx.block_id)
  JOIN tx    ON (tx.tx_id = block_tx.tx_id)
  JOIN txin  ON (tx.tx_id = txin.tx_id)
  LEFT JOIN txout prevout ON (txin.txout_id = prevout.txout_id)
  LEFT JOIN pubkey
      ON (prevout.pubkey_id = pubkey.pubkey_id)""",

            "txout_approx":
# View of txout for drivers like sqlite3 that can not handle large
# integer arithmetic.  For them, we transform the definition of
# txout_approx_value to DOUBLE PRECISION (approximate) by a CAST.
"""CREATE VIEW txout_approx AS SELECT
    txout_id,
    tx_id,
    txout_value txout_approx_value
  FROM txout""",

            "configvar":
# ABE accounting.  This table is read without knowledge of the
# database's SQL quirks, so it must use only the most widely supported
# features.
"""CREATE TABLE configvar (
    configvar_name  VARCHAR(100) NOT NULL PRIMARY KEY,
    configvar_value VARCHAR(255)
)""",

            "abe_sequences":
"""CREATE TABLE abe_sequences (
    sequence_key VARCHAR(100) NOT NULL PRIMARY KEY,
    nextid BIGINT
)""",
            }

    def initialize(store):
        """
        Create the database schema.
        """
        store.config = {}
        store.configure()

        for stmt in (

store._ddl['configvar'],

"""CREATE TABLE datadir (
    datadir_id  NUMERIC(10) NOT NULL PRIMARY KEY,
    dirname     VARCHAR(2000) NOT NULL,
    blkfile_number NUMERIC(8) NULL,
    blkfile_offset NUMERIC(20) NULL,
    chain_id    NUMERIC(10) NULL
)""",

# A block of the type used by Bitcoin.
"""CREATE TABLE block (
    block_id      NUMERIC(14) NOT NULL PRIMARY KEY,
    block_hash    BINARY(32)  UNIQUE NOT NULL,
    block_version NUMERIC(10),
    block_hashMerkleRoot BINARY(32),
    block_nTime   NUMERIC(20),
    block_nBits   NUMERIC(10),
    block_nNonce  NUMERIC(10),
    block_height  NUMERIC(14) NULL,
    prev_block_id NUMERIC(14) NULL,
    search_block_id NUMERIC(14) NULL,
    block_chain_work BINARY(""" + str(WORK_BITS / 8) + """),
    block_value_in NUMERIC(30) NULL,
    block_value_out NUMERIC(30),
    block_total_satoshis NUMERIC(26) NULL,
    block_total_seconds NUMERIC(20) NULL""" + (""",
    block_satoshi_seconds NUMERIC(28) NULL,
    block_total_ss NUMERIC(28) NULL,
    block_ss_destroyed NUMERIC(28) NULL""" if store.conf_coin_days_destroyed else "") + """,
    block_num_tx  NUMERIC(10) NOT NULL,
    FOREIGN KEY (prev_block_id) REFERENCES block (block_id) ON UPDATE CASCADE ON DELETE CASCADE,
    FOREIGN KEY (search_block_id) REFERENCES block (block_id) ON UPDATE CASCADE ON DELETE CASCADE
)""",

# CHAIN comprises a magic number, a policy, and (indirectly via
# CHAIN_LAST_BLOCK_ID and the referenced block's ancestors) a genesis
# block, possibly null.  A chain may have a currency code.
"""CREATE TABLE chain (
    chain_id    NUMERIC(10) NOT NULL PRIMARY KEY,
    chain_name  VARCHAR(100) UNIQUE NOT NULL,
<<<<<<< HEAD
    chain_code3 CHAR(3)     NULL,
    chain_address_version VARBINARY(100) NOT NULL,
    chain_script_addr_vers VARBINARY(100) NULL,
    chain_magic BINARY(4)     NULL,
=======
    chain_code3 VARCHAR(4)     NULL,
    chain_address_version BIT VARYING(800) NOT NULL,
    chain_script_addr_vers BIT VARYING(800) NULL,
    chain_magic BIT(32)     NULL,
>>>>>>> f1413487
    chain_policy VARCHAR(255) NOT NULL,
    chain_decimals NUMERIC(2) NULL,
    chain_last_block_id NUMERIC(14) NULL,
    FOREIGN KEY (chain_last_block_id) REFERENCES block (block_id) ON UPDATE CASCADE ON DELETE SET NULL
)""",

# CHAIN_CANDIDATE lists blocks that are, or might become, part of the
# given chain.  IN_LONGEST is 1 when the block is in the chain, else 0.
# IN_LONGEST denormalizes information stored canonically in
# CHAIN.CHAIN_LAST_BLOCK_ID and BLOCK.PREV_BLOCK_ID.
"""CREATE TABLE chain_candidate (
    chain_id      NUMERIC(10) NOT NULL,
    block_id      NUMERIC(14) NOT NULL,
    in_longest    NUMERIC(1),
    block_height  NUMERIC(14),
    PRIMARY KEY (chain_id, block_id),
    FOREIGN KEY (block_id) REFERENCES block (block_id) ON UPDATE CASCADE ON DELETE CASCADE
)""",
"""CREATE INDEX x_cc_block ON chain_candidate (block_id)""",
"""CREATE INDEX x_cc_chain_block_height
    ON chain_candidate (chain_id, block_height)""",
"""CREATE INDEX x_cc_block_height ON chain_candidate (block_height)""",

# An orphan block must remember its hashPrev.
"""CREATE TABLE orphan_block (
    block_id      NUMERIC(14) NOT NULL PRIMARY KEY,
    block_hashPrev BINARY(32) NOT NULL,
    FOREIGN KEY (block_id) REFERENCES block (block_id) ON UPDATE CASCADE ON DELETE CASCADE
)""",
"""CREATE INDEX x_orphan_block_hashPrev ON orphan_block (block_hashPrev)""",

# Denormalize the relationship inverse to BLOCK.PREV_BLOCK_ID.
"""CREATE TABLE block_next (
    block_id      NUMERIC(14) NOT NULL,
    next_block_id NUMERIC(14) NOT NULL,
    PRIMARY KEY (block_id, next_block_id),
    FOREIGN KEY (block_id) REFERENCES block (block_id) ON UPDATE CASCADE ON DELETE CASCADE,
    FOREIGN KEY (next_block_id) REFERENCES block (block_id) ON UPDATE CASCADE ON DELETE CASCADE
)""",

# A transaction of the type used by Bitcoin.
None if store.conf_external_tx else """CREATE TABLE tx (
    tx_id         BIGINT NOT NULL PRIMARY KEY,
    tx_hash       BINARY(32)  UNIQUE NOT NULL,
    tx_version    NUMERIC(10),
    tx_lockTime   NUMERIC(10),
    tx_size       NUMERIC(10)
)""",

# Presence of transactions in blocks is many-to-many.
"""CREATE TABLE block_tx (
    block_id      NUMERIC(14) NOT NULL,
    tx_id         BIGINT NOT NULL,
    tx_pos        NUMERIC(10) NOT NULL,
    PRIMARY KEY (block_id, tx_id),
    UNIQUE (block_id, tx_pos),
    FOREIGN KEY (block_id) REFERENCES block (block_id) ON UPDATE CASCADE ON DELETE CASCADE""" + (
    "" if store.conf_external_tx else """,
    FOREIGN KEY (tx_id) REFERENCES tx (tx_id) ON UPDATE CASCADE ON DELETE CASCADE""") + """
)""",
"""CREATE INDEX x_block_tx_tx ON block_tx (tx_id)""",

# A public key for sending bitcoins.  PUBKEY_HASH is derivable from a
# Bitcoin or Testnet address.
None if store.conf_external_tx else """CREATE TABLE pubkey (
    pubkey_id     BIGINT NOT NULL PRIMARY KEY,
    pubkey_hash   BINARY(20)  UNIQUE NOT NULL""" + (""",
    pubkey        VARBINARY(""" + str(MAX_PUBKEY) + """) NULL""" if store.conf_pubkey_pubkey else "") + """
)""",

# XXX Should remove cascades for conf_external_tx since txin.pubkey_id is not unique.
"""CREATE TABLE multisig_pubkey (
    multisig_id   BIGINT NOT NULL,
    pubkey_id     BIGINT NOT NULL""" + ("" if store.conf_external_tx else """,
    FOREIGN KEY (multisig_id) REFERENCES pubkey (pubkey_id)
        ON UPDATE CASCADE ON DELETE CASCADE,
    FOREIGN KEY (pubkey_id) REFERENCES pubkey (pubkey_id)
        ON UPDATE CASCADE ON DELETE CASCADE""") + """
)""",
"""CREATE INDEX x_multisig_pubkey_multisig ON multisig_pubkey (multisig_id)""",
"""CREATE INDEX x_multisig_pubkey_pubkey ON multisig_pubkey (pubkey_id)""",

# A transaction out-point.
None if store.conf_external_tx else """CREATE TABLE txout (
    txout_id      BIGINT NOT NULL PRIMARY KEY,
    tx_id         BIGINT NOT NULL,
    txout_pos     NUMERIC(10) NOT NULL,
    txout_value   NUMERIC(30) NOT NULL,
    txout_scriptPubKey VARBINARY(""" + str(MAX_SCRIPT) + """),
    pubkey_id     BIGINT,
    UNIQUE (tx_id, txout_pos),
    FOREIGN KEY (tx_id) REFERENCES tx (tx_id) ON UPDATE CASCADE ON DELETE CASCADE,
    FOREIGN KEY (pubkey_id) REFERENCES pubkey (pubkey_id) ON UPDATE CASCADE ON DELETE SET NULL
)""",
None if store.conf_external_tx else """CREATE INDEX x_txout_pubkey ON txout (pubkey_id)""",

# A transaction in-point.
# Under conf_external_tx, an output's tx and script and/or one of its spending inputs.
# Under conf_external_tx, txin.tx_id is the id of the previous output's tx, not the txin's,
# and tx_hash and pubkey_hash are often null where another row with the same id contains the hash.
"""CREATE TABLE txin (
    txin_id       BIGINT """ + ("NULL" if store.conf_external_tx else "NOT NULL PRIMARY KEY") + """,
    tx_id         BIGINT """ + ("NULL" if store.conf_external_tx else "NOT NULL") + (""",
    tx_hash       BINARY(32)  NULL,
    pubkey_id     BIGINT      NULL,
    pubkey_hash   BINARY(20)  NULL""" if store.conf_external_tx else """,
    txin_pos      NUMERIC(10) NOT NULL,
    txout_id      BIGINT      NULL,
    UNIQUE (tx_id, txin_pos),
    FOREIGN KEY (tx_id) REFERENCES tx (tx_id) ON UPDATE CASCADE ON DELETE CASCADE""") + (""",
    txin_scriptSig VARBINARY(""" + str(MAX_SCRIPT) + """),
    txin_sequence NUMERIC(10)""" if store.conf_keep_scriptsig and not store.conf_external_tx else "") + """
)""",
None if store.conf_external_tx else """CREATE INDEX x_txin_txout ON txin (txout_id)""",
#"""CREATE UNIQUE INDEX x_txin_txin ON txin (txin_id) WHERE txin_id IS NOT NULL""" if store.conf_external_tx else None,
#"""CREATE UNIQUE INDEX x_txin_txin ON txin (txin_id)""" if store.conf_external_tx else None,
#"""CREATE INDEX x_txin_tx ON txin (tx_id)""" if store.conf_external_tx else None,
#"""CREATE INDEX x_txin_tx_hash ON txin (tx_hash) WHERE tx_hash IS NOT NULL""" if store.conf_external_tx else None,
"""CREATE INDEX x_txin_tx_hash ON txin (tx_hash)""" if store.conf_external_tx else None,
"""CREATE INDEX x_txin_pubkey ON txin (pubkey_id)""" if store.conf_external_tx else None,
#"""CREATE UNIQUE INDEX x_txin_pubkey_hash ON txin (pubkey_hash) WHERE pubkey_hash IS NOT NULL""" if store.conf_external_tx else None,
"""CREATE UNIQUE INDEX x_txin_pubkey_hash ON txin (pubkey_hash)""" if store.conf_external_tx else None,

# While TXIN.TXOUT_ID can not be found, we must remember TXOUT_POS,
# a.k.a. PREVOUT_N.
None if store.conf_external_tx else """CREATE TABLE unlinked_txin (
    txin_id       BIGINT NOT NULL PRIMARY KEY,
    txout_tx_hash BINARY(32)  NOT NULL,
    txout_pos     NUMERIC(10) NOT NULL,
    FOREIGN KEY (txin_id) REFERENCES txin (txin_id) ON UPDATE CASCADE ON DELETE CASCADE
)""",
None if store.conf_external_tx else """CREATE INDEX x_unlinked_txin_outpoint
    ON unlinked_txin (txout_tx_hash, txout_pos)""",

"""CREATE TABLE block_txin (
    block_id      NUMERIC(14) NOT NULL,
    txin_id       BIGINT NOT NULL,
    out_block_id  NUMERIC(14) NOT NULL,
    PRIMARY KEY (block_id, txin_id),
    FOREIGN KEY (block_id) REFERENCES block (block_id) ON UPDATE CASCADE ON DELETE CASCADE,
    FOREIGN KEY (txin_id) REFERENCES txin (txin_id) ON UPDATE CASCADE ON DELETE CASCADE,
    FOREIGN KEY (out_block_id) REFERENCES block (block_id) ON UPDATE CASCADE ON DELETE CASCADE
)""" if store.conf_coin_days_destroyed else None,

store._ddl['chain_summary'],
None if store.conf_external_tx else store._ddl['txout_detail'],
None if store.conf_external_tx else store._ddl['txin_detail'],
None if store.conf_external_tx else store._ddl['txout_approx'],

"""CREATE TABLE abe_lock (
    lock_id       NUMERIC(10) NOT NULL PRIMARY KEY,
    pid           VARCHAR(255) NULL
)""",
):
            if stmt is not None:
                try:
                    store.ddl(stmt)
                except Exception:
                    store.log.error("Failed: %s", stmt)
                    raise

        for key in ['chain', 'block']:
            store.create_sequence(key)

        if not store.conf_external_tx:
            for key in ['tx', 'txout', 'txin', 'pubkey']:
                store.create_sequence(key)

        store.sql("INSERT INTO abe_lock (lock_id) VALUES (1)")

        # Insert some well-known chain metadata.
        for conf in CHAIN_CONFIG:
            conf = conf.copy()
            conf["name"] = conf.pop("chain")

            chain = Chain.create(policy=conf["name"], **conf)
            store.insert_chain(chain)

        store.sql("""
            INSERT INTO """ + ("txin" if store.conf_external_tx else "pubkey") + """
                (pubkey_id, pubkey_hash) VALUES (?, ?)""",
                  (NULL_PUBKEY_ID, store.binin(NULL_PUBKEY_HASH)))

        if store.args.use_firstbits:
            store.config['use_firstbits'] = "true"
            store.ddl(
                """CREATE TABLE abe_firstbits (
                    pubkey_id       BIGINT NOT NULL,
                    block_id        NUMERIC(14) NOT NULL,
                    address_version VARBINARY(10) NOT NULL,
                    firstbits       VARCHAR(50) NOT NULL,
                    PRIMARY KEY (address_version, pubkey_id, block_id)""" + ("" if store.conf_external_tx else """,
                    FOREIGN KEY (pubkey_id) REFERENCES pubkey (pubkey_id) ON UPDATE CASCADE ON DELETE CASCADE""") + """,
                    FOREIGN KEY (block_id) REFERENCES block (block_id) ON UPDATE CASCADE ON DELETE CASCADE
                )""")
            store.ddl("""CREATE INDEX x_abe_firstbits ON abe_firstbits (address_version, firstbits)""")
            #store.ddl("""CREATE INDEX x_abe_firstbits_pubkey ON abe_firstbits (pubkey_id)""")
            #store.ddl("""CREATE INDEX x_abe_firstbits_block ON abe_firstbits (block_id)""")
        else:
            store.config['use_firstbits'] = "false"

        store.config['keep_scriptsig'] = \
            "true" if store.args.keep_scriptsig else "false"

        store.save_config()
        store.commit()

    def insert_chain(store, chain):
        chain.id = store.new_id("chain")
        store.sql("""
            INSERT INTO chain (
                chain_id, chain_magic, chain_name, chain_code3,
                chain_address_version, chain_script_addr_vers, chain_policy, chain_decimals
            ) VALUES (?, ?, ?, ?, ?, ?, ?, ?)""",
                  (chain.id, store.binin(chain.magic), chain.name,
                   chain.code3, store.binin(chain.address_version), store.binin(chain.script_addr_vers),
                   chain.name, chain.decimals))

    def get_lock(store):
        if store.version_below('Abe26'):
            return None
        conn = store.connect()
        cur = conn.cursor()
        cur.execute("UPDATE abe_lock SET pid = %d WHERE lock_id = 1"
                    % (os.getpid(),))
        if cur.rowcount != 1:
            raise Exception("unexpected rowcount")
        cur.close()

        # Check whether database supports concurrent updates.  Where it
        # doesn't (SQLite) we get exclusive access automatically.
        try:
            import random
            letters = "".join([chr(random.randint(65, 90)) for x in xrange(10)])
            store.sql("""
                INSERT INTO configvar (configvar_name, configvar_value)
                VALUES (?, ?)""",
                      ("upgrade-lock-" + letters, 'x'))
        except Exception:
            store.release_lock(conn)
            conn = None

        store.rollback()

        # XXX Should reread config.

        return conn

    def release_lock(store, conn):
        if conn:
            conn.rollback()
            conn.close()

    def version_below(store, vers):
        try:
            sv = float(store.config['schema_version'].replace(SCHEMA_TYPE, ''))
        except ValueError:
            return False
        vers = float(vers.replace(SCHEMA_TYPE, ''))
        return sv < vers

    def configure(store):
        config = store._sql.configure(
            binary_type=store.args.binary_type,
            int_type=store.args.int_type,
            int64_type=store.args.int64_type)
        store.init_binfuncs()
        for name in config.keys():
            store.config['sql.' + name] = config[name]

    def save_config(store):
        store.config['schema_version'] = SCHEMA_VERSION
        for name in store.config.keys():
            store.save_configvar(name)

    def save_configvar(store, name):
        store.sql("UPDATE configvar SET configvar_value = ?"
                  " WHERE configvar_name = ?", (store.config[name], name))
        if store.rowcount() == 0:
            store.sql("INSERT INTO configvar (configvar_name, configvar_value)"
                      " VALUES (?, ?)", (name, store.config[name]))

    def set_configvar(store, name, value):
        store.config[name] = value
        store.save_configvar(name)

    def cache_block(store, block_id, height, prev_id, search_id):
        assert isinstance(block_id, int), block_id
        assert isinstance(height, int), height
        assert prev_id is None or isinstance(prev_id, int)
        assert search_id is None or isinstance(search_id, int)
        block = {
            'height':    height,
            'prev_id':   prev_id,
            'search_id': search_id}
        store._blocks[block_id] = block
        return block

    def _load_block(store, block_id):
        block = store._blocks.get(block_id)
        if block is None:
            row = store.selectrow("""
                SELECT block_height, prev_block_id, search_block_id
                  FROM block
                 WHERE block_id = ?""", (block_id,))
            if row is None:
                return None
            height, prev_id, search_id = row
            block = store.cache_block(
                block_id, int(height),
                store.intout(prev_id), store.intout(search_id))
        return block

    def get_block_id_at_height(store, height, descendant_id):
        if height is None:
            return None
        while True:
            block = store._load_block(descendant_id)
            if block['height'] == height:
                return descendant_id
            descendant_id = block[
                'search_id'
                if util.get_search_height(block['height']) >= height else
                'prev_id']

    def is_descended_from(store, block_id, ancestor_id):
#        ret = store._is_descended_from(block_id, ancestor_id)
#        store.log.debug("%d is%s descended from %d", block_id, '' if ret else ' NOT', ancestor_id)
#        return ret
#    def _is_descended_from(store, block_id, ancestor_id):
        block = store._load_block(block_id)
        ancestor = store._load_block(ancestor_id)
        height = ancestor['height']
        return block['height'] >= height and \
            store.get_block_id_at_height(height, block_id) == ancestor_id

    def get_block_height(store, block_id):
        return store._load_block(int(block_id))['height']

    def find_prev(store, hash):
        row = store.selectrow("""
            SELECT block_id, block_height, block_chain_work,
                   block_total_satoshis, block_nTime, block_total_seconds""" + (""",
                   block_satoshi_seconds, block_total_ss""" if store.conf_coin_days_destroyed else "") + """
              FROM block
             WHERE block_hash=?""", (store.hashin(hash),))
        if row is None:
            return (None, None, None, None, None, None, None, None)
        (id, height, chain_work, satoshis, nTime, seconds) = row[:6]
        (satoshi_seconds, total_ss) = row[6:] if store.conf_coin_days_destroyed else (None, None)
        return (id, store.intout(height), store.binout_int(chain_work),
                store.intout(satoshis), int(nTime), store.intout(seconds),
                store.intout(satoshi_seconds), store.intout(total_ss))

    def import_block(store, b, chain_ids=None, chain=None):

        # Import new transactions.

        if chain_ids is None:
            chain_ids = frozenset() if chain is None else frozenset([chain.id])

        b['value_in'] = 0
        b['value_out'] = 0
        b['value_destroyed'] = 0
        tx_hash_array = []

        # In the common case, all the block's txins _are_ linked, and we
        # can avoid a query if we notice this.
        all_txins_linked = True

        for pos in xrange(len(b['transactions'])):
            tx = b['transactions'][pos]

            if 'hash' not in tx:
                if chain is None:
                    store.log.debug("Falling back to SHA256 transaction hash")
                    tx['hash'] = util.double_sha256(tx['__data__'])
                else:
                    tx['hash'] = chain.transaction_hash(tx['__data__'])

            tx_hash_array.append(tx['hash'])
            tx_id = store.tx_find_id_and_value(tx, pos == 0, chain)

            if tx_id:
                if store.conf_external_tx and tx.get('tx_id') is not None and tx_id in store._mempool:
                    store.sql("UPDATE txin SET tx_id = ? WHERE tx_id = ?", (tx['tx_id'], tx_id))
                    store.sql("UPDATE block_tx SET tx_id = ? WHERE tx_id = ?", (tx['tx_id'], tx_id))
                    tx_id = tx['tx_id']
                    store._mempool.pop(tx_id)
                else:
                    tx['tx_id'] = tx_id
                all_txins_linked = False
            else:
                if store.commit_bytes == 0:
                    tx['tx_id'] = store.import_and_commit_tx(tx, pos == 0, chain)
                else:
                    tx['tx_id'] = store.import_tx(tx, pos == 0, chain)
                if tx.get('unlinked_count', 1) > 0:
                    all_txins_linked = False

            if tx['value_in'] is None:
                b['value_in'] = None
            elif b['value_in'] is not None:
                b['value_in'] += tx['value_in']
            b['value_out'] += tx['value_out']
            b['value_destroyed'] += tx['value_destroyed']

        # Get a new block ID.
        block_id = int(store.new_id("block"))
        b['block_id'] = block_id

        if chain is not None:
            # Verify Merkle root.
            if b['hashMerkleRoot'] != chain.merkle_root(tx_hash_array):
                raise MerkleRootMismatch(b['hash'], tx_hash_array)

        # Look for the parent block.
        hashPrev = b['hashPrev']
        if chain is None:
            # XXX No longer used.
            is_genesis = hashPrev == util.GENESIS_HASH_PREV
        else:
            is_genesis = hashPrev == chain.genesis_hash_prev

        (prev_block_id, prev_height, prev_work, prev_satoshis, prev_nTime, prev_seconds, prev_ss, prev_total_ss) = (
            (None, -1, 0, 0, b['nTime'], 0, 0, 0)
            if is_genesis else
            store.find_prev(hashPrev))

        b['prev_block_id'] = prev_block_id
        b['height'] = None if prev_height is None else prev_height + 1
        b['chain_work'] = util.calculate_work(prev_work, b['nBits'])

        if prev_seconds is None:
            b['seconds'] = None
        else:
            b['seconds'] = prev_seconds + b['nTime'] - prev_nTime
        if prev_satoshis is None or prev_satoshis < 0 or b['value_in'] is None:
            # XXX Abuse this field to save work in adopt_orphans.
            b['satoshis'] = -1 - b['value_destroyed']
        else:
            b['satoshis'] = prev_satoshis + b['value_out'] - b['value_in'] \
                - b['value_destroyed']

        if store.conf_coin_days_destroyed:
            if prev_satoshis is None or prev_satoshis < 0:
                ss_created = None
                b['total_ss'] = None
            else:
                ss_created = prev_satoshis * (b['nTime'] - prev_nTime)
                b['total_ss'] = prev_total_ss + ss_created

        if b['height'] is None or b['height'] < 2:
            b['search_block_id'] = None
        else:
            b['search_block_id'] = store.get_block_id_at_height(
                util.get_search_height(int(b['height'])),
                store.intout(prev_block_id))

        # Insert the block table row.
        try:
            store.sql(
                """INSERT INTO block (
                    block_id, block_hash, block_version, block_hashMerkleRoot,
                    block_nTime, block_nBits, block_nNonce, block_height,
                    prev_block_id, block_chain_work, block_value_in,
                    block_value_out, block_total_satoshis,
                    block_total_seconds, block_num_tx, search_block_id""" + (""",
                    block_total_ss""" if store.conf_coin_days_destroyed else "") + """
                ) VALUES (
                    ?, ?, ?, ?, ?, ?, ?, ?, ?, ?, ?, ?, ?, ?, ?, ?""" + (""",
                    ?""" if store.conf_coin_days_destroyed else "") + """
                )""",
                (block_id, store.hashin(b['hash']), store.intin(b['version']),
                 store.hashin(b['hashMerkleRoot']), store.intin(b['nTime']),
                 store.intin(b['nBits']), store.intin(b['nNonce']),
                 b['height'], prev_block_id,
                 store.binin_int(b['chain_work'], WORK_BITS),
                 store.intin(b['value_in']), store.intin(b['value_out']),
                 store.intin(b['satoshis']), store.intin(b['seconds']),
                 len(b['transactions']), b['search_block_id']) +
                 ((store.intin(b['total_ss']),) if store.conf_coin_days_destroyed else ()))

        except store.dbmodule.DatabaseError:

            if store.commit_bytes == 0:
                # Rollback won't undo any previous changes, since we
                # always commit.
                store.rollback()
                # If the exception is due to another process having
                # inserted the same block, it is okay.
                row = store.selectrow("""
                    SELECT block_id""" + (""",
                           block_satoshi_seconds""" if store.conf_coin_days_destroyed else "") + """
                      FROM block
                     WHERE block_hash = ?""",
                    (store.hashin(b['hash']),))
                if row:
                    store.log.info("Block already inserted; block_id %d unsued",
                                   block_id)
                    b['block_id'] = int(row[0])
                    if store.conf_coin_days_destroyed:
                        b['ss'] = store.intout(row[1])
                    store.offer_block_to_chains(b, chain_ids)
                    return

            # This is not an expected error, or our caller may have to
            # rewind a block file.  Let them deal with it.
            raise

        # List the block's transactions in block_tx.
        for tx_pos in xrange(len(b['transactions'])):
            tx = b['transactions'][tx_pos]
            store.sql("""
                INSERT INTO block_tx
                    (block_id, tx_id, tx_pos)
                VALUES (?, ?, ?)""",
                      (block_id, tx['tx_id'], tx_pos))
            store.log.info("block_tx %d %d", block_id, tx['tx_id'])

        if store.conf_coin_days_destroyed and b['height'] is not None:
            store._populate_block_txin(block_id)

            if all_txins_linked or not store._has_unlinked_txins(block_id):
                b['ss_destroyed'] = store._get_block_ss_destroyed(
                    block_id, b['nTime'],
                    map(lambda tx: tx['tx_id'], b['transactions']))
                if ss_created is None or prev_ss is None:
                    b['ss'] = None
                else:
                    b['ss'] = prev_ss + ss_created - b['ss_destroyed']

                store.sql("""
                    UPDATE block
                       SET block_satoshi_seconds = ?,
                           block_ss_destroyed = ?
                     WHERE block_id = ?""",
                          (store.intin(b['ss']),
                           store.intin(b['ss_destroyed']),
                           block_id))
            else:
                b['ss_destroyed'] = None
                b['ss'] = None

        # Store the inverse hashPrev relationship or mark the block as
        # an orphan.
        if prev_block_id:
            store.sql("""
                INSERT INTO block_next (block_id, next_block_id)
                VALUES (?, ?)""", (prev_block_id, block_id))
        elif not is_genesis:
            store.sql("INSERT INTO orphan_block (block_id, block_hashPrev)" +
                      " VALUES (?, ?)", (block_id, store.hashin(b['hashPrev'])))

        for row in store.selectall("""
            SELECT block_id FROM orphan_block WHERE block_hashPrev = ?""",
                                   (store.hashin(b['hash']),)):
            (orphan_id,) = row
            store.sql("UPDATE block SET prev_block_id = ? WHERE block_id = ?",
                      (block_id, orphan_id))
            store.sql("""
                INSERT INTO block_next (block_id, next_block_id)
                VALUES (?, ?)""", (block_id, orphan_id))
            store.sql("DELETE FROM orphan_block WHERE block_id = ?",
                      (orphan_id,))

        # offer_block_to_chains calls adopt_orphans, which propagates
        # block_height and other cumulative data to the blocks
        # attached above.
        store.offer_block_to_chains(b, chain_ids)

        return block_id

    def _populate_block_txin(store, block_id):
        if not store.conf_coin_days_destroyed:
            return

        # Create rows in block_txin.  In case of duplicate transactions,
        # choose the one with the lowest block ID.  XXX For consistency,
        # it should be the lowest height instead of block ID.
        for row in store.selectall("""
            SELECT txin.txin_id, MIN(obt.block_id)
              FROM block_tx bt
              JOIN txin ON (txin.tx_id = bt.tx_id)
              JOIN txout ON (txin.txout_id = txout.txout_id)
              JOIN block_tx obt ON (txout.tx_id = obt.tx_id)
             WHERE bt.block_id = ?
             GROUP BY txin.txin_id""", (block_id,)):
            (txin_id, oblock_id) = row
            if store.is_descended_from(block_id, int(oblock_id)):
                store.sql("""
                    INSERT INTO block_txin (block_id, txin_id, out_block_id)
                    VALUES (?, ?, ?)""",
                          (block_id, txin_id, oblock_id))

    def _has_unlinked_txins(store, block_id):
        (unlinked_count,) = store.selectrow("""
            SELECT COUNT(1)
              FROM block_tx bt
              JOIN txin ON (bt.tx_id = txin.tx_id)
              JOIN unlinked_txin u ON (txin.txin_id = u.txin_id)
             WHERE bt.block_id = ?""", (block_id,))
        return unlinked_count > 0

    def _get_block_ss_destroyed(store, block_id, nTime, tx_ids):
        block_ss_destroyed = 0
        for tx_id in tx_ids:
            destroyed = int(store.selectrow("""
                SELECT COALESCE(SUM(txout_approx.txout_approx_value *
                                    (? - b.block_nTime)), 0)
                  FROM block_txin bti
                  JOIN txin ON (bti.txin_id = txin.txin_id)
                  JOIN txout_approx ON (txin.txout_id = txout_approx.txout_id)
                  JOIN block_tx obt ON (txout_approx.tx_id = obt.tx_id)
                  JOIN block b ON (obt.block_id = b.block_id)
                 WHERE bti.block_id = ? AND txin.tx_id = ?""",
                                            (nTime, block_id, tx_id))[0])
            block_ss_destroyed += destroyed
        return block_ss_destroyed

    # Propagate cumulative values to descendant blocks.  Return info
    # about the longest chains containing b.  The returned dictionary
    # is keyed by the chain_id of a chain whose validation policy b
    # satisfies.  Each value is a pair (block, work) where block is
    # the best block descended from b in the given chain, and work is
    # the sum of orphan_work and the work between b and block.  Only
    # chains in chain_mask are considered.  Even if no known chain
    # contains b, this routine populates any descendant blocks'
    # cumulative statistics that are known for b and returns an empty
    # dictionary.
    def adopt_orphans(store, b, orphan_work, chain_ids, chain_mask):

        # XXX As originally written, this function occasionally hit
        # Python's recursion limit.  I am rewriting it iteratively
        # with minimal changes, hence the odd style.  Guido is
        # particularly unhelpful here, rejecting even labeled loops.

        ret = [None]
        def receive(x):
            ret[0] = x
        def doit():
            store._adopt_orphans_1(stack)
        stack = [receive, chain_mask, chain_ids, orphan_work, b, doit]
        while stack:
            stack.pop()()
        return ret[0]

    def _adopt_orphans_1(store, stack):
        def doit():
            store._adopt_orphans_1(stack)
        def continuation(x):
            store._adopt_orphans_2(stack, x)
        def didit():
            ret = stack.pop()
            stack.pop()(ret)

        b = stack.pop()
        orphan_work = stack.pop()
        chain_ids = stack.pop()
        chain_mask = stack.pop()
        ret = {}
        stack += [ ret, didit ]

        block_id = b['block_id']
        height = None if b['height'] is None else int(b['height'] + 1)

        # If adding block b, b will not yet be in chain_candidate, so
        # we rely on the chain_ids argument.  If called recursively,
        # look up chain_ids in chain_candidate.
        if not chain_ids:
            if chain_mask:
                chain_mask = chain_mask.intersection(
                    store.find_chains_containing_block(block_id))
            chain_ids = chain_mask

        for chain_id in chain_ids:
            ret[chain_id] = (b, orphan_work)

        for row in store.selectall("""
            SELECT bn.next_block_id, b.block_nBits,
                   b.block_value_out, b.block_value_in, b.block_nTime,
                   b.block_total_satoshis
              FROM block_next bn
              JOIN block b ON (bn.next_block_id = b.block_id)
             WHERE bn.block_id = ?""", (block_id,)):
            next_id, nBits, value_out, value_in, nTime, satoshis = row
            nBits = int(nBits)
            nTime = int(nTime)
            satoshis = store.intout(satoshis)
            new_work = util.calculate_work(orphan_work, nBits)

            if b['chain_work'] is None:
                chain_work = None
            else:
                chain_work = b['chain_work'] + new_work - orphan_work

            if value_in is None:
                value, count1, count2 = store.selectrow("""
                    SELECT SUM(txout.txout_value),
                           COUNT(1),
                           COUNT(txout.txout_value)
                      FROM block_tx bt
                      JOIN txin ON (bt.tx_id = txin.tx_id)
                      LEFT JOIN txout ON (txout.txout_id = txin.txout_id)
                     WHERE bt.block_id = ?""", (next_id,))
                if count1 == count2 + 1:
                    value_in = int(value)
                else:
                    store.log.warning(
                        "not updating block %d value_in: %s != %s + 1",
                        next_id, repr(count1), repr(count2))
            else:
                value_in = int(value_in)
            generated = None if value_in is None else int(value_out - value_in)

            if b['seconds'] is None:
                seconds = None
                total_ss = None
            else:
                new_seconds = nTime - b['nTime']
                seconds = b['seconds'] + new_seconds
                if b['total_ss'] is None or b['satoshis'] is None:
                    total_ss = None
                else:
                    total_ss = b['total_ss'] + new_seconds * b['satoshis']

            if satoshis < 0 and b['satoshis'] is not None and \
                    b['satoshis'] >= 0 and generated is not None:
                satoshis += 1 + b['satoshis'] + generated

            if height is None or height < 2:
                search_block_id = None
            else:
                search_block_id = store.get_block_id_at_height(
                    util.get_search_height(height), int(block_id))

            store.sql("""
                UPDATE block
                   SET block_height = ?,
                       block_chain_work = ?,
                       block_value_in = ?,
                       block_total_seconds = ?,
                       block_total_satoshis = ?,
                       search_block_id = ?""" + (""",
                       block_total_ss = ?""" if store.conf_coin_days_destroyed else "") + """
                 WHERE block_id = ?""",
                      (height, store.binin_int(chain_work, WORK_BITS),
                       store.intin(value_in),
                       store.intin(seconds), store.intin(satoshis),
                       search_block_id,) + (
                       (store.intin(total_ss),) if store.conf_coin_days_destroyed else ()) + (
                       next_id,))

            ss = None

            if height is not None:
                store.sql("""
                    UPDATE chain_candidate SET block_height = ?
                     WHERE block_id = ?""",
                    (height, next_id))

                store._populate_block_txin(int(next_id))

                if b['ss'] is None or store._has_unlinked_txins(next_id):
                    pass
                else:
                    tx_ids = map(
                        lambda row: row[0],
                        store.selectall("""
                            SELECT tx_id
                              FROM block_tx
                             WHERE block_id = ?""", (next_id,)))
                    destroyed = store._get_block_ss_destroyed(
                        next_id, nTime, tx_ids)
                    ss = b['ss'] + b['satoshis'] * (nTime - b['nTime']) \
                        - destroyed

                    store.sql("""
                        UPDATE block
                           SET block_satoshi_seconds = ?,
                               block_ss_destroyed = ?
                         WHERE block_id = ?""",
                              (store.intin(ss),
                               store.intin(destroyed),
                               next_id))

                if store.use_firstbits:
                    for (addr_vers,) in store.selectall("""
                        SELECT c.chain_address_version
                          FROM chain c
                          JOIN chain_candidate cc ON (c.chain_id = cc.chain_id)
                         WHERE cc.block_id = ?""", (next_id,)):
                        store.do_vers_firstbits(addr_vers, int(next_id))

            nb = {
                "block_id": next_id,
                "height": height,
                "chain_work": chain_work,
                "nTime": nTime,
                "seconds": seconds,
                "satoshis": satoshis,
                "total_ss": total_ss,
                "ss": ss}

            stack += [ret, continuation,
                      chain_mask, None, new_work, nb, doit]

    def _adopt_orphans_2(store, stack, next_ret):
        ret = stack.pop()
        for chain_id in ret.keys():
            pair = next_ret[chain_id]
            if pair and pair[1] > ret[chain_id][1]:
                ret[chain_id] = pair

    def _export_scriptPubKey(store, txout, chain, scriptPubKey):
        """In txout, set script_type, address_version, binaddr, and for multisig, required_signatures."""

        if scriptPubKey is None:
            txout['script_type'] = None
            txout['binaddr'] = None
            return

        script_type, data = chain.parse_txout_script(scriptPubKey)
        txout['script_type'] = script_type
        txout['address_version'] = chain.address_version

        if script_type == Chain.SCRIPT_TYPE_PUBKEY:
            txout['binaddr'] = chain.pubkey_hash(data)
        elif script_type == Chain.SCRIPT_TYPE_ADDRESS:
            txout['binaddr'] = data
        elif script_type == Chain.SCRIPT_TYPE_P2SH:
            txout['address_version'] = chain.script_addr_vers
            txout['binaddr'] = data
        elif script_type == Chain.SCRIPT_TYPE_MULTISIG:
            txout['required_signatures'] = data['m']
            txout['binaddr'] = chain.pubkey_hash(scriptPubKey)
            txout['subbinaddr'] = [
                chain.pubkey_hash(pubkey)
                for pubkey in data['pubkeys']
                ]
        elif script_type == Chain.SCRIPT_TYPE_BURN:
            txout['binaddr'] = NULL_PUBKEY_HASH
        else:
            txout['binaddr'] = None

    def export_block(store, chain=None, block_hash=None, block_number=None):
        """
        Return a dict with the following:

        * chain_candidates[]
            * chain
            * in_longest
        * chain_satoshis
        * chain_satoshi_seconds
        * chain_work
        * fees
        * generated
        * hash
        * hashMerkleRoot
        * hashPrev
        * height
        * nBits
        * next_block_hashes
        * nNonce
        * nTime
        * satoshis_destroyed
        * satoshi_seconds
        * transactions[]
            * fees
            * hash
            * in[]
                * address_version
                * binaddr
                * value
            * out[]
                * address_version
                * binaddr
                * value
            * size
        * value_out
        * version

        Additionally, for multisig inputs and outputs:

        * subbinaddr[]
        * required_signatures

        Additionally, for proof-of-stake chains:

        * is_proof_of_stake
        * proof_of_stake_generated
        """

        if block_number is None and block_hash is None:
            raise ValueError("export_block requires either block_hash or block_number")

        where = []
        bind = []

        if chain is not None:
            where.append('chain_id = ?')
            bind.append(chain.id)

        if block_hash is not None:
            where.append('block_hash = ?')
            bind.append(store.hashin_hex(block_hash))

        if block_number is not None:
            where.append('block_height = ? AND in_longest = 1')
            bind.append(block_number)

        sql = """
            SELECT
                chain_id,
                in_longest,
                block_id,
                block_hash,
                block_version,
                block_hashMerkleRoot,
                block_nTime,
                block_nBits,
                block_nNonce,
                block_height,
                prev_block_hash,
                block_chain_work,
                block_value_in,
                block_value_out,
                block_num_tx,
                block_total_satoshis,
                block_total_seconds""" + (""",
                block_satoshi_seconds,
                block_total_ss,
                block_ss_destroyed""" if store.conf_coin_days_destroyed else '') + """
              FROM chain_summary
             WHERE """ + ' AND '.join(where) + """
             ORDER BY
                in_longest DESC,
                chain_id DESC"""
        rows = store.selectall(sql, bind)

        if len(rows) == 0:
            return None

        row = rows[0][2:]
        def parse_cc(row):
            chain_id, in_longest = row[:2]
            return { "chain": store.get_chain_by_id(chain_id), "in_longest": in_longest }

        # Absent the chain argument, default to highest chain_id, preferring to avoid side chains.
        cc = map(parse_cc, rows)

        # "chain" may be None, but "found_chain" will not.
        found_chain = chain
        if found_chain is None:
            if len(cc) > 0:
                found_chain = cc[0]['chain']
            else:
                # Should not normally get here.
                found_chain = store.get_default_chain()

        (block_id, block_hash, block_version, hashMerkleRoot,
         nTime, nBits, nNonce, height,
         prev_block_hash, block_chain_work, value_in, value_out, num_tx,
         satoshis, seconds) = (
            row[0], store.hashout_hex(row[1]), row[2],
            store.hashout_hex(row[3]), row[4], int(row[5]), row[6],
            row[7], store.hashout_hex(row[8]),
            store.binout_int(row[9]), int(row[10]), int(row[11]), int(row[12]),
            store.intout(row[13]), store.intout(row[14]))

        if store.conf_coin_days_destroyed:
            ss, total_ss, destroyed = store.intout(row[15]), store.intout(row[16]), store.intout(row[17])

        next_hashes = [
            store.hashout_hex(hash) for hash, il in
            store.selectall("""
            SELECT DISTINCT n.block_hash, cc.in_longest
              FROM block_next bn
              JOIN block n ON (bn.next_block_id = n.block_id)
              JOIN chain_candidate cc ON (n.block_id = cc.block_id)
             WHERE bn.block_id = ?
             ORDER BY cc.in_longest DESC""",
                            (block_id,)) ]

        tx_ids = []
        txs = {}
        block_out = 0
        block_in = 0

        if store.conf_external_tx:
            for tx_id, tx_hash in store.selectall("""
                SELECT tx.tx_id, tx.tx_hash
                  FROM block_tx bt
                  JOIN tx ON (bt.tx_id = tx.tx_id)
                 WHERE bt.block_id = ?
                 ORDER BY bt.tx_pos""", (block_id,)):

                tx = store.get_external_tx_by_id(tx_id, found_chain)
                tx['hash'] = store.hashout_hex(tx_hash)
                tx_ids.append(tx_id)
                txs[tx_id] = tx
                store.get_external_tx_value(tx, tx_id == tx_ids[0], chain)
                tx['value_in'] = 0
                tx['value_out'] = 0
                tx['in'] = tx['txIn']
                tx['out'] = tx['txOut']

                for txout in tx['out']:
                    tx['value_out'] += txout['value']
                    store._export_scriptPubKey(txout, found_chain, txout['scriptPubKey'])
                block_out += tx['value_out']

                if not found_chain.is_coinbase_tx(tx):
                    for txin in tx['in']:
                        prevout = store.get_external_prevout(txin['prevout_hash'], txin['prevout_n'], found_chain)
                        if prevout is None:
                            tx['value_in'] = None
                            scriptPubKey = None
                        else:
                            txin['value'] = prevout['value']
                            if tx['value_in'] is not None:
                                tx['value_in'] += txin['value']
                            scriptPubKey = prevout['scriptPubKey']
                        store._export_scriptPubKey(txin, found_chain, scriptPubKey)

        else:
            for row in store.selectall("""
                SELECT tx_id, tx_hash, tx_size, txout_value, txout_scriptPubKey
                  FROM txout_detail
                 WHERE block_id = ?
                 ORDER BY tx_pos, txout_pos
            """, (block_id,)):
                tx_id, tx_hash, tx_size, txout_value, scriptPubKey = (
                    row[0], row[1], row[2], int(row[3]), store.binout(row[4]))
                tx = txs.get(tx_id)
                if tx is None:
                    tx_ids.append(tx_id)
                    txs[tx_id] = {
                        "hash": store.hashout_hex(tx_hash),
                        "value_out": 0,
                        "value_in": 0,
                        "out": [],
                        "in": [],
                        "size": int(tx_size),
                        }
                    tx = txs[tx_id]
                tx['value_out'] += txout_value
                block_out += txout_value

                txout = { 'value': txout_value }
                store._export_scriptPubKey(txout, found_chain, scriptPubKey)
                tx['out'].append(txout)

            for row in store.selectall("""
                SELECT tx_id, txin_value, txin_scriptPubKey
                  FROM txin_detail
                 WHERE block_id = ?
                 ORDER BY tx_pos, txin_pos
            """, (block_id,)):
                tx_id, txin_value, scriptPubKey = (
                    row[0], 0 if row[1] is None else int(row[1]),
                    store.binout(row[2]))
                tx = txs.get(tx_id)
                if tx is None:
                    # Strange, inputs but no outputs?
                    tx_ids.append(tx_id)
                    tx_hash, tx_size = store.selectrow("""
                        SELECT tx_hash, tx_size FROM tx WHERE tx_id = ?""",
                                               (tx_id,))
                    txs[tx_id] = {
                        "hash": store.hashout_hex(tx_hash),
                        "value_out": 0,
                        "value_in": 0,
                        "out": [],
                        "in": [],
                        "size": int(tx_size),
                        }
                    tx = txs[tx_id]
                tx['value_in'] += txin_value
                block_in += txin_value

                txin = { 'value': txin_value }
                store._export_scriptPubKey(txin, found_chain, scriptPubKey)
                tx['in'].append(txin)

        generated = block_out - block_in
        coinbase_tx = txs[tx_ids[0]]
        coinbase_tx['fees'] = 0
        block_fees = coinbase_tx['value_out'] - generated

        b = {
            'chain_candidates':      cc,
            'chain_satoshis':        satoshis,
            'chain_work':            block_chain_work,
            'fees':                  block_fees,
            'generated':             generated,
            'hash':                  block_hash,
            'hashMerkleRoot':        hashMerkleRoot,
            'hashPrev':              prev_block_hash,
            'height':                height,
            'nBits':                 nBits,
            'next_block_hashes':     next_hashes,
            'nNonce':                nNonce,
            'nTime':                 nTime,
            'transactions':          [txs[tx_id] for tx_id in tx_ids],
            'value_out':             block_out,
            'version':               block_version,
            }
        if store.conf_coin_days_destroyed:
            b.update({
                    'chain_satoshi_seconds': total_ss,
                    'satoshis_destroyed':    destroyed,
                    'satoshi_seconds':       ss,
                    })

        is_stake_chain = chain is not None and chain.has_feature('nvc_proof_of_stake')
        if is_stake_chain:
            # Proof-of-stake display based loosely on CryptoManiac/novacoin and
            # http://nvc.cryptocoinexplorer.com.
            b['is_proof_of_stake'] = len(tx_ids) > 1 and coinbase_tx['value_out'] == 0

        for tx_id in tx_ids[1:]:
            tx = txs[tx_id]
            tx['fees'] = tx['value_in'] - tx['value_out']

        if is_stake_chain and b['is_proof_of_stake']:
            b['proof_of_stake_generated'] = -txs[tx_ids[1]]['fees']
            txs[tx_ids[1]]['fees'] = 0
            b['fees'] += b['proof_of_stake_generated']

        return b

    def get_external_tx_value(store, tx, is_coinbase, chain):
        value_out, value_in = 0, 0
        for txout in tx['txOut']:
            value_out += txout['value']
        if not is_coinbase:
            for txin in tx['txIn']:
                txout = store.get_external_prevout(txin['prevout_hash'], txin['prevout_n'], chain)
                if txout is None:
                    value_in = None
                    break
                value_in += txout['value']
        tx['value_in'] = value_in
        tx['value_out'] = value_out
        tx['value_destroyed'] = 0  # XXX

    def tx_find_id_and_value(store, tx, is_coinbase, chain):
        if store.conf_external_tx:
            ext = store.get_external_tx_by_hash(tx['hash'], chain)
            if ext is None:
                return None
            store.get_external_tx_value(tx, is_coinbase, chain)
            return ext['tx_id']

        row = store.selectrow("""
            SELECT tx.tx_id, SUM(txout.txout_value), SUM(
                       CASE WHEN txout.pubkey_id > 0 THEN txout.txout_value
                            ELSE 0 END)
              FROM tx
              LEFT JOIN txout ON (tx.tx_id = txout.tx_id)
             WHERE tx_hash = ?
             GROUP BY tx.tx_id""",
                              (store.hashin(tx['hash']),))
        if row:
            tx_id, value_out, undestroyed = row
            value_out = 0 if value_out is None else int(value_out)
            undestroyed = 0 if undestroyed is None else int(undestroyed)
            count_in, value_in = store.selectrow("""
                SELECT COUNT(1), SUM(prevout.txout_value)
                  FROM txin
                  JOIN txout prevout ON (txin.txout_id = prevout.txout_id)
                 WHERE txin.tx_id = ?""", (tx_id,))
            if (count_in or 0) < len(tx['txIn']):
                value_in = 0 if is_coinbase else None
            tx['value_in'] = store.intout(value_in)
            tx['value_out'] = value_out
            tx['value_destroyed'] = value_out - undestroyed
            return tx_id

        return None

    def import_tx(store, tx, is_coinbase, chain):
        if 'size' not in tx:
            tx['size'] = len(tx['__data__'])

        if store.conf_external_tx:
            tx_id = tx.get('tx_id')
            if tx_id is None:
                datadir_id = store.get_datadir_by_chain_id(chain.id)['id']
                offset = store._mempool_size
                store._mempool_size += tx['size']
                tx_id = store.make_external_id(datadir_id, 0, offset)
                store._mempool[tx_id] = tx['__data__']
        else:
            tx_id = store.new_id("tx")

        dbhash = store.hashin(tx['hash'])
        pubkey_ids = set()

        if store.conf_external_tx:
            def get_prevout_n(txin_id):
                txin = store.get_external_txin_by_id(txin_id, chain)
                assert txin['prevout_hash'] == tx['hash']
                assert 0 <= txin['prevout_n'] < len(tx['txOut'])
                return txin['prevout_n']

            # XXX Need to set transaction isolation level serializable.
            unlinked_txins = [
                (row[0], get_prevout_n(row[0]))
                for row in
                store.selectall("SELECT txin_id FROM txin WHERE tx_hash = ?", (dbhash,))]

            assert len(tx['txOut']) > 0  # need a txout to store tx_hash.
        else:
            store.sql("""
                INSERT INTO tx (tx_id, tx_hash, tx_version, tx_lockTime, tx_size)
                VALUES (?, ?, ?, ?, ?)""",
                      (tx_id, dbhash, store.intin(tx['version']),
                       store.intin(tx['lockTime']), tx['size']))

        tx['value_out'] = 0
        tx['value_destroyed'] = 0
        tx['value_in'] = 0
        tx['unlinked_count'] = 0

        # Import transaction outputs.
        for pos, txout in enumerate(tx['txOut']):
            tx['value_out'] += txout['value']

            if store.conf_external_tx:
                txout['script_id'] = tx_id + txout['__script_offset__'] - tx['__offset__']

            pubkey_id = store.txout_to_pubkey_id(chain, txout)

            if store.conf_external_tx:
                to_link = [ u[0] for u in unlinked_txins if u[1] == pos ]

                # The first output, and only the first output, stores tx_hash.
                if pos == 0:
                    # This is the first output, so store tx_hash.
                    if len(to_link) > 0:
                        # This output matches one or more unlinked inputs.  Reuse the first one's row.
                        if pubkey_id is None:
                            # First sighting of this pubkey, so give it an id.
                            pubkey_id = txout['script_id']
                            pubkey_hash = txout['pubkey_hash']
                            store.sql("""
                                UPDATE txin
                                   SET tx_id = ?, pubkey_id = ?, pubkey_hash = ?
                                 WHERE txin_id = ?""",
                                      (tx_id, pubkey_id, store.binin(pubkey_hash), to_link[0]))
                        else:
                            # This pubkey is not new.  Use the found pubkey_id.
                            store.sql("""
                                UPDATE txin
                                   SET tx_id = ?, pubkey_id = ?
                                 WHERE txin_id = ?""",
                                      (tx_id, pubkey_id, to_link[0]))
                        for txin_id in to_link[1:]:
                            # This output matches more than one unlinked input!  Free the others' tx_hash to save space.
                            store.sql("""
                                UPDATE txin
                                   SET tx_id = ?, tx_hash = NULL, pubkey_id = ?
                                 WHERE txin_id = ?""",
                                      (tx_id, pubkey_id, txin_id))
                    else:
                        # No unlinked inputs to link.  Insert tx_hash and a null txin_id.
                        if pubkey_id is None:
                            # First sighting of this pubkey, so store its hash.
                            pubkey_id = txout['script_id']
                            pubkey_hash = txout['pubkey_hash']
                            store.sql("""
                                INSERT INTO txin (tx_id, tx_hash, pubkey_id, pubkey_hash)
                                VALUES (?, ?, ?, ?)""",
                                      (tx_id, dbhash, txout['script_id'], store.binin(pubkey_hash)))
                        else:
                            # Same as above, without pubkey_hash.
                            store.sql("""
                                INSERT INTO txin (tx_id, tx_hash, pubkey_id)
                                VALUES (?, ?, ?)""",
                                      (tx_id, dbhash, txout['script_id']))
                else:
                    # This is not the first output, so do not store tx_hash.
                    if len(to_link) > 0:
                        # This output matches one or more unlinked inputs.  Reuse the first one's row.
                        if pubkey_id is None:
                            # First sighting of this pubkey, so give it an id.
                            pubkey_id = txout['script_id']
                            pubkey_hash = txout['pubkey_hash']
                            store.sql("""
                                UPDATE txin
                                   SET tx_id = ?, tx_hash = NULL, pubkey_id = ?, pubkey_hash = ?
                                 WHERE txin_id = ?""",
                                      (tx_id, pubkey_id, store.binin(pubkey_hash), to_link[0]))
                        else:
                            # This pubkey is not new.  Use the found pubkey_id.
                            store.sql("""
                                UPDATE txin
                                   SET tx_id = ?, tx_hash = NULL, pubkey_id = ?
                                 WHERE txin_id = ?""",
                                      (tx_id, pubkey_id, to_link[0]))
                        for txin_id in to_link[1:]:
                            # This output matches more than one unlinked input!  Free the others' tx_hash to save space.
                            store.sql("""
                                UPDATE txin
                                   SET tx_id = ?, tx_hash = NULL, pubkey_id = ?
                                 WHERE txin_id = ?""",
                                      (tx_id, pubkey_id, txin_id))
                    else:
                        # No unlinked inputs to link.  Insert tx_hash and a null txin_id.
                        if pubkey_id is None:
                            # First sighting of this pubkey, so store its hash.
                            pubkey_id = txout['script_id']
                            pubkey_hash = txout['pubkey_hash']
                            store.sql("""
                                INSERT INTO txin (tx_id, pubkey_id, pubkey_hash)
                                VALUES (?, ?, ?)""",
                                      (tx_id, txout['script_id'], store.binin(pubkey_hash)))
                        else:
                            # Same as above, without pubkey_hash.
                            store.sql("""
                                INSERT INTO txin (tx_id, pubkey_id)
                                VALUES (?, ?)""",
                                      (tx_id, txout['script_id']))
            else:
                if pubkey_id is not None:
                    pubkey_ids.add(pubkey_id)
                    if pubkey_id <= 0:
                        tx['value_destroyed'] += txout['value']

                txout_id = store.new_id("txout")
                store.sql("""
                    INSERT INTO txout (
                        txout_id, tx_id, txout_pos, txout_value,
                        txout_scriptPubKey, pubkey_id
                    ) VALUES (?, ?, ?, ?, ?, ?)""",
                          (txout_id, tx_id, pos, store.intin(txout['value']),
                           store.binin(txout['scriptPubKey']), pubkey_id))
                for row in store.selectall("""
                    SELECT txin_id
                      FROM unlinked_txin
                     WHERE txout_tx_hash = ?
                       AND txout_pos = ?""", (dbhash, pos)):
                    (txin_id,) = row
                    store.sql("UPDATE txin SET txout_id = ? WHERE txin_id = ?", (txout_id, txin_id))
                    store.sql("DELETE FROM unlinked_txin WHERE txin_id = ?", (txin_id,))

        # Import transaction inputs.
        for pos, txin in enumerate(tx['txIn']):
            if is_coinbase:
                txout = None
            else:
                txout = store.lookup_txout(txin['prevout_hash'], txin['prevout_n'], chain)
                if txout is None:
                    tx['unlinked_count'] += 1
                    tx['value_in'] = None
                elif tx['value_in'] is not None:
                    tx['value_in'] += txout['value']

            if store.conf_external_tx:
                txin_id = tx_id + txin['__offset__'] - tx['__offset__']
                pubkey_id = txout and txout['pubkey_id']
                store.sql("""
                    INSERT INTO txin (txin_id, tx_id, pubkey_id)
                    VALUES (?, ?, ?)""",
                          (txin_id, txout and txout['tx_id'], pubkey_id))
            else:
                txout_id = txout and txout['txout_id']
                txin_id = store.new_id("txin")

                store.sql("""
                    INSERT INTO txin (
                        txin_id, tx_id, txin_pos, txout_id""" + (""",
                        txin_scriptSig, txin_sequence""" if store.conf_keep_scriptsig
                                                                 else "") + """
                    ) VALUES (?, ?, ?, ?""" + (", ?, ?" if store.conf_keep_scriptsig
                                               else "") + """)""",
                          (txin_id, tx_id, pos, txout_id,
                           store.binin(txin['scriptSig']),
                           store.intin(txin['sequence'])) if store.conf_keep_scriptsig
                          else (txin_id, tx_id, pos, txout_id))
                if not is_coinbase and txout_id is None:
                    store.sql("""
                        INSERT INTO unlinked_txin (
                            txin_id, txout_tx_hash, txout_pos
                        ) VALUES (?, ?, ?)""",
                              (txin_id, store.hashin(txin['prevout_hash']),
                               store.intin(txin['prevout_n'])))

        # XXX Could extract pubkeys from txin scripts.
        return tx_id

    def import_and_commit_tx(store, tx, is_coinbase, chain):
        try:
            tx_id = store.import_tx(tx, is_coinbase, chain)
            store.commit()

        except store.dbmodule.DatabaseError:
            store.rollback()
            # Violation of tx_hash uniqueness?
            tx_id = store.tx_find_id_and_value(tx, is_coinbase, chain)
            if not tx_id:
                raise

        return tx_id

    def maybe_import_binary_tx(store, chain_name, binary_tx):
        if chain_name is None:
            chain = store.get_default_chain()
        else:
            chain = store.get_chain_by_name(chain_name)

        tx_hash = chain.transaction_hash(binary_tx)

        (count,) = store.selectrow(
            "SELECT COUNT(1) FROM tx WHERE tx_hash = ?",
            (store.hashin(tx_hash),))

        if count == 0:
            tx = chain.parse_transaction(binary_tx)
            tx['hash'] = tx_hash
            store.import_tx(tx, chain.is_coinbase_tx(tx), chain)
            store.imported_bytes(tx['size'])

    def export_tx(store, tx_id=None, tx_hash=None, decimals=8, format="api", chain=None):
        """Return a dict as seen by /rawtx or None if not found."""

        # TODO: merge _export_tx_detail with export_tx.
        if format == 'browser':
            return store._export_tx_detail(tx_hash, chain=chain)

        tx = {}
        is_bin = format == "binary"

        if tx_id is not None:
            row = store.selectrow("""
                SELECT tx_hash, tx_version, tx_lockTime, tx_size
                  FROM tx
                 WHERE tx_id = ?
            """, (tx_id,))
            if row is None:
                return None
            tx['hash'] = store.hashout_hex(row[0])

        elif tx_hash is not None:
            row = store.selectrow("""
                SELECT tx_id, tx_version, tx_lockTime, tx_size
                  FROM tx
                 WHERE tx_hash = ?
            """, (store.hashin_hex(tx_hash),))
            if row is None:
                return None
            tx['hash'] = tx_hash.decode('hex')[::-1] if is_bin else tx_hash
            tx_id = row[0]

        else:
            raise ValueError("export_tx requires either tx_id or tx_hash.")

        tx['version' if is_bin else 'ver']        = int(row[1])
        tx['lockTime' if is_bin else 'lock_time'] = int(row[2])
        tx['size'] = int(row[3])

        txins = []
        tx['txIn' if is_bin else 'in'] = txins
        for row in store.selectall("""
            SELECT
                COALESCE(tx.tx_hash, uti.txout_tx_hash),
                COALESCE(txout.txout_pos, uti.txout_pos)""" + (""",
                txin_scriptSig,
                txin_sequence""" if store.conf_keep_scriptsig else "") + """
            FROM txin
            LEFT JOIN txout ON (txin.txout_id = txout.txout_id)
            LEFT JOIN tx ON (txout.tx_id = tx.tx_id)
            LEFT JOIN unlinked_txin uti ON (txin.txin_id = uti.txin_id)
            WHERE txin.tx_id = ?
            ORDER BY txin.txin_pos""", (tx_id,)):
            prevout_hash = row[0]
            prevout_n = store.intout(row[1])
            if is_bin:
                txin = {
                    'prevout_hash': store.hashout(prevout_hash),
                    'prevout_n': prevout_n}
            else:
                if prevout_hash is None:
                    prev_out = {
                        'hash': "0" * 64,  # XXX should store this?
                        'n': 0xffffffff}   # XXX should store this?
                else:
                    prev_out = {
                        'hash': store.hashout_hex(prevout_hash),
                        'n': prevout_n}
                txin = {'prev_out': prev_out}
            if store.conf_keep_scriptsig:
                scriptSig = row[2]
                sequence = row[3]
                if is_bin:
                    txin['scriptSig'] = store.binout(scriptSig)
                else:
                    txin['raw_scriptSig'] = store.binout_hex(scriptSig)
                txin['sequence'] = store.intout(sequence)
            txins.append(txin)

        txouts = []
        tx['txOut' if is_bin else 'out'] = txouts
        for satoshis, scriptPubKey in store.selectall("""
            SELECT txout_value, txout_scriptPubKey
              FROM txout
             WHERE tx_id = ?
            ORDER BY txout_pos""", (tx_id,)):

            if is_bin:
                txout = {
                    'value': int(satoshis),
                    'scriptPubKey': store.binout(scriptPubKey)}
            else:
                coin = 10 ** decimals
                satoshis = int(satoshis)
                integer = satoshis / coin
                frac = satoshis % coin
                txout = {
                    'value': ("%%d.%%0%dd" % (decimals,)) % (integer, frac),
                    'raw_scriptPubKey': store.binout_hex(scriptPubKey)}
            txouts.append(txout)

        if not is_bin:
            tx['vin_sz'] = len(txins)
            tx['vout_sz'] = len(txouts)

        return tx

    def _export_tx_detail(store, tx_hash, chain):
        try:
            dbhash = store.hashin_hex(tx_hash)
        except TypeError:
            raise MalformedHash()

        if store.conf_external_tx:
            tx = store.get_external_tx_by_dbhash(dbhash, chain)
            if tx is None:
                return None
            tx_id = tx['tx_id']
            tx['hash'] = tx_hash
        else:
            row = store.selectrow("""
                SELECT tx_id, tx_version, tx_lockTime, tx_size
                  FROM tx
                 WHERE tx_hash = ?
            """, (dbhash,))
            if row is None:
                return None

            tx = {
                'hash': tx_hash,
                'version': int(row[1]),
                'lockTime': int(row[2]),
                'size': int(row[3]),
                }
            tx_id = int(row[0])

        def parse_tx_cc(row):
            return {
                'chain': store.get_chain_by_id(row[0]),
                'in_longest': int(row[1]),
                'block_nTime': int(row[2]),
                'block_height': store.intout(row[3]),
                'block_hash': store.hashout_hex(row[4]),
                'tx_pos': int(row[5])
                }

        tx['chain_candidates'] = map(parse_tx_cc, store.selectall("""
            SELECT cc.chain_id, cc.in_longest,
                   b.block_nTime, b.block_height, b.block_hash,
                   block_tx.tx_pos
              FROM chain_candidate cc
              JOIN block b ON (b.block_id = cc.block_id)
              JOIN block_tx ON (block_tx.block_id = b.block_id)
             WHERE block_tx.tx_id = ?
             ORDER BY cc.chain_id, cc.in_longest DESC, b.block_hash
        """, (tx_id,)))

        if chain is None:
            if len(tx['chain_candidates']) > 0:
                chain = tx['chain_candidates'][0]['chain']
            else:
                chain = store.get_default_chain()

        if store.conf_external_tx:
            tx['value_out'] = 0
            tx['value_in'] = 0
            tx['out'] = []
            tx['in'] = []

            for pos, data in enumerate(tx['txOut']):
                nexttx, nextpos = None, None  # XXX need to index txin.txout_id?
                txout = {
                    'pos': pos,
                    'binscript': data['scriptPubKey'],
                    'value': data['value'],
                    'o_hash': nexttx,
                    'o_pos': nextpos,
                    }
                tx['value_out'] += txout['value']
                store._export_scriptPubKey(txout, chain, data['scriptPubKey'])
                tx['out'].append(txout)

            for pos, data in enumerate(tx['txIn']):
                value = None
                scriptPubKey = None
                if chain.is_coinbase_tx(tx):
                    o_hash = None
                    o_pos = None
                else:
                    o_hash = data['prevout_hash'][::-1].encode('hex')
                    o_pos = data['prevout_n']
                    prevout = store.get_external_prevout(data['prevout_hash'], o_pos, chain)
                    if prevout is None:
                        tx['value_in'] = None
                    else:
                        value = prevout['value']
                        if tx['value_in'] is not None:
                            tx['value_in'] += value
                        scriptPubKey = prevout['scriptPubKey']

                txin = {
                    'pos': pos,
                    'binscript': data['scriptSig'],
                    'value': value,
                    'o_hash': o_hash,
                    'o_pos': o_pos,
                    }
                store._export_scriptPubKey(txin, chain, scriptPubKey)
                tx['in'].append(txin)

        else:
            def parse_row(row):
                pos, script, value, o_hash, o_pos = row[:5]
                script = store.binout(script)
                scriptPubKey = store.binout(row[5]) if len(row) >5 else script

                ret = {
                    "pos": int(pos),
                    "binscript": script,
                    "value": store.intout(value),
                    "o_hash": store.hashout_hex(o_hash),
                    "o_pos": store.intout(o_pos),
                    }
                store._export_scriptPubKey(ret, chain, scriptPubKey)

                return ret

            # XXX Unneeded outer join.
            tx['in'] = map(parse_row, store.selectall("""
                SELECT
                    txin.txin_pos""" + (""",
                    txin.txin_scriptSig""" if store.conf_keep_scriptsig else """,
                    NULL""") + """,
                    txout.txout_value,
                    COALESCE(prevtx.tx_hash, u.txout_tx_hash),
                    COALESCE(txout.txout_pos, u.txout_pos),
                    txout.txout_scriptPubKey
                  FROM txin
                  LEFT JOIN txout ON (txout.txout_id = txin.txout_id)
                  LEFT JOIN tx prevtx ON (txout.tx_id = prevtx.tx_id)
                  LEFT JOIN unlinked_txin u ON (u.txin_id = txin.txin_id)
                 WHERE txin.tx_id = ?
                 ORDER BY txin.txin_pos
            """, (tx_id,)))

            # XXX Only one outer join needed.
            tx['out'] = map(parse_row, store.selectall("""
                SELECT
                    txout.txout_pos,
                    txout.txout_scriptPubKey,
                    txout.txout_value,
                    nexttx.tx_hash,
                    txin.txin_pos
                  FROM txout
                  LEFT JOIN txin ON (txin.txout_id = txout.txout_id)
                  LEFT JOIN tx nexttx ON (txin.tx_id = nexttx.tx_id)
                 WHERE txout.tx_id = ?
                 ORDER BY txout.txout_pos
            """, (tx_id,)))

            def sum_values(rows):
                ret = 0
                for row in rows:
                    if row['value'] is None:
                        return None
                    ret += row['value']
                return ret

            tx['value_in'] = sum_values(tx['in'])
            tx['value_out'] = sum_values(tx['out'])

        return tx

    def export_address_history(store, address, chain=None, max_rows=-1, types=frozenset(['direct', 'escrow'])):
        version, binaddr = util.decode_check_address(address)
        if binaddr is None:
            raise MalformedAddress("Invalid address")

        balance = {}
        received = {}
        sent = {}
        counts = [0, 0]
        chains = []

        def adj_balance(txpoint):
            chain = txpoint['chain']

            if chain.id not in balance:
                chains.append(chain)
                balance[chain.id] = 0
                received[chain.id] = 0
                sent[chain.id] = 0

            if txpoint['type'] == 'direct':
                value = txpoint['value']
                balance[chain.id] += value
                if txpoint['is_out']:
                    sent[chain.id] -= value
                else:
                    received[chain.id] += value
                counts[txpoint['is_out']] += 1

        dbhash = store.binin(binaddr)
        txpoints = []

        def parse_row(is_out, row_type, nTime, chain_id, height, blk_hash, tx_hash, pos, value, script=None):
            chain = store.get_chain_by_id(chain_id)
            txpoint = {
                'type':     row_type,
                'is_out':   int(is_out),
                'nTime':    int(nTime),
                'chain':    chain,
                'height':   int(height),
                'blk_hash': store.hashout_hex(blk_hash),
                'tx_hash':  store.hashout_hex(tx_hash),
                'pos':      int(pos),
                'value':    int(value),
                }
            if script is not None:
                store._export_scriptPubKey(txpoint, chain, store.binout(script))

            return txpoint

        def parse_direct_in(row):  return parse_row(True, 'direct', *row)
        def parse_direct_out(row): return parse_row(False, 'direct', *row)
        def parse_escrow_in(row):  return parse_row(True, 'escrow', *row)
        def parse_escrow_out(row): return parse_row(False, 'escrow', *row)

        def get_received(escrow):
            return store.selectall("""
                SELECT
                    b.block_nTime,
                    cc.chain_id,
                    b.block_height,
                    b.block_hash,
                    tx.tx_hash,
                    txin.txin_pos,
                    -prevout.txout_value""" + (""",
                    prevout.txout_scriptPubKey""" if escrow else "") + """
                  FROM chain_candidate cc
                  JOIN block b ON (b.block_id = cc.block_id)
                  JOIN block_tx ON (block_tx.block_id = b.block_id)
                  JOIN tx ON (tx.tx_id = block_tx.tx_id)
                  JOIN txin ON (txin.tx_id = tx.tx_id)
                  JOIN txout prevout ON (txin.txout_id = prevout.txout_id)""" + ("""
                  JOIN multisig_pubkey mp ON (mp.multisig_id = prevout.pubkey_id)""" if escrow else "") + """
                  JOIN pubkey ON (pubkey.pubkey_id = """ + ("mp" if escrow else "prevout") + """.pubkey_id)
                 WHERE pubkey.pubkey_hash = ?
                   AND cc.in_longest = 1""" + ("" if max_rows < 0 else """
                 LIMIT ?"""),
                          (dbhash,)
                          if max_rows < 0 else
                          (dbhash, max_rows + 1))

        def get_sent(escrow):
            return store.selectall("""
                SELECT
                    b.block_nTime,
                    cc.chain_id,
                    b.block_height,
                    b.block_hash,
                    tx.tx_hash,
                    txout.txout_pos,
                    txout.txout_value""" + (""",
                    txout.txout_scriptPubKey""" if escrow else "") + """
                  FROM chain_candidate cc
                  JOIN block b ON (b.block_id = cc.block_id)
                  JOIN block_tx ON (block_tx.block_id = b.block_id)
                  JOIN tx ON (tx.tx_id = block_tx.tx_id)
                  JOIN txout ON (txout.tx_id = tx.tx_id)""" + ("""
                  JOIN multisig_pubkey mp ON (mp.multisig_id = txout.pubkey_id)""" if escrow else "") + """
                  JOIN pubkey ON (pubkey.pubkey_id = """ + ("mp" if escrow else "txout") + """.pubkey_id)
                 WHERE pubkey.pubkey_hash = ?
                   AND cc.in_longest = 1""" + ("" if max_rows < 0 else """
                 LIMIT ?"""),
                          (dbhash, max_rows + 1)
                          if max_rows >= 0 else
                          (dbhash,))

        if 'direct' in types:
            in_rows = get_received(False)
            if len(in_rows) > max_rows >= 0:
                return None  # XXX Could still show address basic data.
            txpoints += map(parse_direct_in, in_rows)

            out_rows = get_sent(False)
            if len(out_rows) > max_rows >= 0:
                return None
            txpoints += map(parse_direct_out, out_rows)

        if 'escrow' in types:
            in_rows = get_received(True)
            if len(in_rows) > max_rows >= 0:
                return None
            txpoints += map(parse_escrow_in, in_rows)

            out_rows = get_sent(True)
            if len(out_rows) > max_rows >= 0:
                return None
            txpoints += map(parse_escrow_out, out_rows)

        def cmp_txpoint(p1, p2):
            return cmp(p1['nTime'], p2['nTime']) \
                or cmp(p1['is_out'], p2['is_out']) \
                or cmp(p1['height'], p2['height']) \
                or cmp(p1['chain'].name, p2['chain'].name)

        txpoints.sort(cmp_txpoint)

        for txpoint in txpoints:
            adj_balance(txpoint)

        hist = {
            'binaddr':  binaddr,
            'version':  version,
            'chains':   chains,
            'txpoints': txpoints,
            'balance':  balance,
            'sent':     sent,
            'received': received,
            'counts':   counts
            }

        # Show P2SH address components, if known.
        # XXX With some more work, we could find required_signatures.
        for (subbinaddr,) in store.selectall("""
            SELECT sub.pubkey_hash
              FROM multisig_pubkey mp
              JOIN pubkey top ON (mp.multisig_id = top.pubkey_id)
              JOIN pubkey sub ON (mp.pubkey_id = sub.pubkey_id)
             WHERE top.pubkey_hash = ?""", (dbhash,)):
            if 'subbinaddr' not in hist:
                hist['subbinaddr'] = []
            hist['subbinaddr'].append(store.binout(subbinaddr))

        return hist

    # Called to indicate that the given block has the correct magic
    # number and policy for the given chains.  Updates CHAIN_CANDIDATE
    # and CHAIN.CHAIN_LAST_BLOCK_ID as appropriate.
    def offer_block_to_chains(store, b, chain_ids):
        b['top'] = store.adopt_orphans(b, 0, chain_ids, chain_ids)
        for chain_id in chain_ids:
            store._offer_block_to_chain(b, chain_id)

    def _offer_block_to_chain(store, b, chain_id):
        if b['chain_work'] is None:
            in_longest = 0
        else:
            # Do we produce a chain longer than the current chain?
            # Query whether the new block (or its tallest descendant)
            # beats the current chain_last_block_id.  Also check
            # whether the current best is our top, which indicates
            # this block is in longest; this can happen in database
            # repair scenarios.
            top = b['top'][chain_id][0]
            row = store.selectrow("""
                SELECT b.block_id, b.block_height, b.block_chain_work
                  FROM block b, chain c
                 WHERE c.chain_id = ?
                   AND b.block_id = c.chain_last_block_id""", (chain_id,))
            if row:
                loser_id, loser_height, loser_work = row
                if loser_id != top['block_id'] and \
                        store.binout_int(loser_work) >= top['chain_work']:
                    row = None
            if row:
                # New longest chain.
                in_longest = 1
                to_connect = []
                to_disconnect = []
                winner_id = top['block_id']
                winner_height = top['height']
                while loser_height > winner_height:
                    to_disconnect.insert(0, loser_id)
                    loser_id = store.get_prev_block_id(loser_id)
                    loser_height -= 1
                while winner_height > loser_height:
                    to_connect.insert(0, winner_id)
                    winner_id = store.get_prev_block_id(winner_id)
                    winner_height -= 1
                loser_height = None
                while loser_id != winner_id:
                    to_disconnect.insert(0, loser_id)
                    loser_id = store.get_prev_block_id(loser_id)
                    to_connect.insert(0, winner_id)
                    winner_id = store.get_prev_block_id(winner_id)
                    winner_height -= 1
                for block_id in to_disconnect:
                    store.disconnect_block(block_id, chain_id)
                for block_id in to_connect:
                    store.connect_block(block_id, chain_id)

            elif b['hashPrev'] == store.get_chain_by_id(chain_id).genesis_hash_prev:
                in_longest = 1  # Assume only one genesis block per chain.  XXX
            else:
                in_longest = 0

        store.sql("""
            INSERT INTO chain_candidate (
                chain_id, block_id, in_longest, block_height
            ) VALUES (?, ?, ?, ?)""",
                  (chain_id, b['block_id'], in_longest, b['height']))

        if in_longest > 0:
            store.sql("""
                UPDATE chain
                   SET chain_last_block_id = ?
                 WHERE chain_id = ?""", (top['block_id'], chain_id))

        if store.use_firstbits and b['height'] is not None:
            (addr_vers,) = store.selectrow("""
                SELECT chain_address_version
                  FROM chain
                 WHERE chain_id = ?""", (chain_id,))
            store.do_vers_firstbits(addr_vers, b['block_id'])

    def offer_existing_block(store, hash, chain_id):
        block_row = store.selectrow("""
            SELECT block_id, block_height, block_chain_work,
                   block_nTime, block_total_seconds,
                   block_total_satoshis""" + (""", block_satoshi_seconds,
                   block_total_ss""" if store.conf_coin_days_destroyed else "") + """
              FROM block
             WHERE block_hash = ?
        """, (store.hashin(hash),))

        if not block_row:
            return False

        if chain_id is None:
            return True

        # Block header already seen.  Don't import the block,
        # but try to add it to the chain.

        b = {
            "block_id":   block_row[0],
            "height":     block_row[1],
            "chain_work": store.binout_int(block_row[2]),
            "nTime":      block_row[3],
            "seconds":    block_row[4],
            "satoshis":   block_row[5]}
        if store.conf_coin_days_destroyed:
            b['ss'] = block_row[6]
            b['total_ss'] = block_row[7]

        if store.selectrow("""
            SELECT 1
              FROM chain_candidate
             WHERE block_id = ?
               AND chain_id = ?""",
                        (b['block_id'], chain_id)):
            store.log.info("block %d already in chain %d",
                           b['block_id'], chain_id)
        else:
            if b['height'] == 0:
                b['hashPrev'] = store.get_chain_by_id(chain_id).genesis_hash_prev
            else:
                b['hashPrev'] = 'dummy'  # Fool adopt_orphans.
            store.offer_block_to_chains(b, frozenset([chain_id]))

        return True

    def find_next_blocks(store, block_id):
        ret = []
        for row in store.selectall(
            "SELECT next_block_id FROM block_next WHERE block_id = ?",
            (block_id,)):
            ret.append(row[0])
        return ret

    def find_chains_containing_block(store, block_id):
        ret = []
        for row in store.selectall(
            "SELECT chain_id FROM chain_candidate WHERE block_id = ?",
            (block_id,)):
            ret.append(row[0])
        return frozenset(ret)

    def get_prev_block_id(store, block_id):
        return store.selectrow(
            "SELECT prev_block_id FROM block WHERE block_id = ?",
            (block_id,))[0]

    def disconnect_block(store, block_id, chain_id):
        store.sql("""
            UPDATE chain_candidate
               SET in_longest = 0
             WHERE block_id = ? AND chain_id = ?""",
                  (block_id, chain_id))

    def connect_block(store, block_id, chain_id):
        store.sql("""
            UPDATE chain_candidate
               SET in_longest = 1
             WHERE block_id = ? AND chain_id = ?""",
                  (block_id, chain_id))

    def get_datadir_by_id(store, datadir_id):
        # XXX should use a dict.
        for datadir in store.datadirs:
            if datadir['id'] == datadir_id:
                return datadir
        return { 'id': datadir_id, 'chain_id': datadir_id }

    def get_datadir_by_chain_id(store, chain_id):
        # XXX should use a dict.
        for datadir in store.datadirs:
            if datadir.get('chain_id') == chain_id:
                return datadir
        return { 'id': chain_id, 'chain_id': chain_id }

    def _define_external_id(store, datadir_id_bits, blkfile_offset_bits):
        def make(datadir_id, blkfile_number, blkfile_offset):
            assert 0 <= datadir_id <= ~(-1 << datadir_id_bits)
            assert 0 <= blkfile_offset <= ~(-1 << blkfile_offset_bits)
            tx_id = blkfile_number
            tx_id = (tx_id << datadir_id_bits)     | datadir_id
            tx_id = (tx_id << blkfile_offset_bits) | blkfile_offset
            return tx_id

        def parse(tx_id):
            blkfile_offset = tx_id & ~(-1 << blkfile_offset_bits); tx_id >>= blkfile_offset_bits
            datadir_id     = tx_id & ~(-1 << datadir_id_bits)    ; tx_id >>= datadir_id_bits
            blkfile_number = tx_id
            return datadir_id, blkfile_number, blkfile_offset

        def clear():
            store.sql("DELETE FROM " + ("txin" if store.conf_external_tx else "tx") + " WHERE tx_id < ?",
                      (make(0, 1, 0),))

        store.make_external_id = make
        store.parse_external_id = parse
        store.clear_mempool = clear

    def get_external_tx_by_id(store, tx_id, chain):
        assert store.conf_external_tx
        datadir_id, blkfile_number, blkfile_offset = store.parse_external_id(tx_id)
        datadir = store.get_datadir_by_id(datadir_id)
        if chain is None:
            chain = store.get_chain_by_id(datadir['chain_id'])
        if tx_id in store._mempool:
            ds = util.str_to_ds(store._mempool[tx_id])
        else:
            # XXX Should fetch from RPC if configured.
            ds = store.map_blkfile(datadir, blkfile_number, blkfile_offset)
        tx = chain.ds_parse_transaction(ds)
        tx['tx_id'] = tx_id
        tx['size'] = len(tx['__data__'])
        return tx

    def get_external_txin_by_id(store, txin_id, chain):
        assert store.conf_external_tx
        datadir_id, blkfile_number, blkfile_offset = store.parse_external_id(txin_id)
        datadir = store.get_datadir_by_id(datadir_id)
        if chain is None:
            chain = store.get_chain_by_id(datadir['chain_id'])
        # XXX Should support mempool tx
        # XXX Should fetch from RPC if configured.
        ds = store.map_blkfile(datadir, blkfile_number, blkfile_offset)
        txin = chain.ds_parse_txin(ds)
        txin['txin_id'] = txin_id
        return txin

    def map_blkfile(store, datadir, blkfile_number, blkfile_offset):
        key = (datadir['id'], blkfile_number)
        entry = store._mmap_cache.get(key)
        if entry is None:
            ds = BCDataStream.BCDataStream()
            fname = store.blkfile_name(datadir, blkfile_number)
            file = open(fname, 'rb')
            # XXX Should free the LRU entry while store.mmap_cache_used + file size > store.mmap_cache_size.
            # XXX Should catch address space exhaustion in map_file and likewise free old mappings.
            # XXX Should make catch_up_dir share this cache.
            try:
                ds.map_file(file, blkfile_offset)
            finally:
                file.close()
            store._mmap_cache[key] = ds
        else:
            ds = entry
            ds.read_cursor = blkfile_offset
        return ds

    def get_external_tx_by_dbhash(store, dbhash, chain):
        assert store.conf_external_tx
        row = store.selectrow("SELECT tx_id FROM txin WHERE tx_hash = ?", (dbhash,))
        if row is None:
            return None
        return store.get_external_tx_by_id(row[0], chain)

    def get_external_tx_by_hash(store, tx_hash, chain):
        return store.get_external_tx_by_dbhash(store.hashin(tx_hash), chain)

    def get_external_prevout(store, tx_hash, txout_pos, chain):
        assert store.conf_external_tx
        tx = store.get_external_tx_by_hash(tx_hash, chain)
        if tx is None:
            return None
        txout = tx['txOut'][txout_pos]
        txout['tx_id'] = tx['tx_id']
        txout['script_id'] = txout['tx_id'] + txout['__script_offset__'] - tx['__offset__']
        txout['pubkey_id'] = store.txout_to_pubkey_id(chain, txout)
        assert txout['pubkey_id'] is not None
        return txout

    def lookup_txout(store, tx_hash, txout_pos, chain):
        if store.conf_external_tx:
            return store.get_external_prevout(tx_hash, txout_pos, chain)

        row = store.selectrow("""
            SELECT txout.txout_id, txout.txout_value
              FROM txout, tx
             WHERE txout.tx_id = tx.tx_id
               AND tx.tx_hash = ?
               AND txout.txout_pos = ?""",
                  (store.hashin(tx_hash), txout_pos))
        if row is None:
            return None
        return { 'txout_id': row[0], 'value': int(row[1]) }

    def txout_to_pubkey_id(store, chain, txout):
        """
        Extract address from transaction output script.

        If conf_external_tx and the pubkey is new, return None, but
        populate txout['pubkey_hash'] and txout['pubkey_id'], and
        assume that the caller will record the latter as the pubkey's
        pubkey_id.
        """
        script = txout['scriptPubKey']
        script_type, data = chain.parse_txout_script(script)

        # XXX assumes store.conf_external_tx...
        script_id = txout['script_id']
        ops_id = script_id + txout['__ops_offset__'] - txout['__script_offset__']

        if script_type == Chain.SCRIPT_TYPE_ADDRESS:
            txout['pubkey_hash'] = data['pubkey_hash']
            txout['pubkey_id'] = ops_id + data['offset']
            return store._pubkey_id(txout['pubkey_hash'], None, txout['pubkey_id'], chain)

        if script_type == Chain.SCRIPT_TYPE_P2SH:
            txout['pubkey_hash'] = data['script_hash']
            txout['pubkey_id'] = ops_id + data['offset']
            return store._pubkey_id(txout['pubkey_hash'], None, txout['pubkey_id'], chain)

        if script_type == Chain.SCRIPT_TYPE_PUBKEY:
            txout['pubkey_hash'] = chain.pubkey_hash(data['pubkey'])
            txout['pubkey_id'] = ops_id + data['offset']
            return store._pubkey_id(txout['pubkey_hash'], data['pubkey'], txout['pubkey_id'], chain)

        if script_type == Chain.SCRIPT_TYPE_MULTISIG:
            txout['pubkey_hash'] = chain.script_hash(script)  # XXX should be script[data['offset']:] for Namecoin?
            txout['pubkey_id'] = script_id
            ret = store._pubkey_id(txout['pubkey_hash'], script, txout['pubkey_id'], chain)
            multisig_id = script_id if ret is None else ret

            if ret is not None and \
                    store.selectrow("SELECT 1 FROM multisig_pubkey WHERE multisig_id = ?", (multisig_id,)) is None:

                ops_id += data['offset']
                pubkeys_seen = set()
                for pubkey in data['pubkeys']:
                    if pubkey['pubkey'] not in pubkeys_seen:
                        pubkeys_seen.add(pubkey['pubkey'])

                        new_id = ops_id + pubkey['offset']
                        pubkey_hash = chain.pubkey_hash(pubkey['pubkey'])
                        pubkey_id = store._pubkey_id(pubkey_hash, pubkey['pubkey'], new_id, chain)

                        if pubkey_id is None:
                            pubkey_id = new_id
                            store.sql("INSERT INTO txin (pubkey_id, pubkey_hash) VALUES (?, ?)", (pubkey_id, pubkey_hash))

                        store.sql("INSERT INTO multisig_pubkey (multisig_id, pubkey_id) VALUES (?, ?)""",
                                  (multisig_id, pubkey_id))

            return ret

        if script_type == Chain.SCRIPT_TYPE_BURN:
            return PUBKEY_ID_NETWORK_FEE

        txout['pubkey_hash'] = chain.pubkey_hash(script)
        txout['pubkey_id'] = script_id
        return store._pubkey_id(txout['pubkey_hash'], script, txout['pubkey_id'], chain)

    def _has_pubkey(store, chain, pubkey_id, pubkey_hash):
        data = store._export_pubkey_data(chain, pubkey_id)
        return chain.pubkey_hash(data) == pubkey_hash

    def _export_pubkey_data(store, chain, pubkey_id):
        datadir_id, blkfile_number, blkfile_offset = store.parse_external_id(pubkey_id)
        ds = store.map_blkfile(store.get_datadir_by_id(datadir_id), blkfile_number, blkfile_offset)
        return chain.ds_read_byte_string(ds)

    def _pubkey_id(store, pubkey_hash, pubkey, new_id, chain):
        dbhash = store.binin(pubkey_hash)  # binin, not hashin for 160-bit
        row = store.selectrow("""
            SELECT pubkey_id
              FROM """ + ("txin" if store.conf_external_tx else "pubkey") + """
             WHERE pubkey_hash = ?""", (dbhash,))

        if row is None:
            if store.conf_external_tx:
                return None
        else:
            pubkey_id = row[0]
            if store.conf_external_tx and new_id is not None and pubkey is not None \
                    and not store._has_pubkey(chain, pubkey_id, pubkey_hash):
                store.sql("UPDATE txin SET pubkey_id = ? WHERE pubkey_id = ?", (new_id, pubkey_id))
                store.sql("UPDATE multisig_pubkey SET pubkey_id = ? WHERE pubkey_id = ?", (new_id, pubkey_id))
                return new_id
            if store.conf_pubkey_pubkey and pubkey is not None:
                store.sql("UPDATE pubkey SET pubkey = ? WHERE pubkey_id = ?", (pubkey, pubkey_id))
            return pubkey_id

        pubkey_id = store.new_id("pubkey")
        if store.conf_pubkey_pubkey:
            if pubkey is not None and len(pubkey) > MAX_PUBKEY:
                pubkey = None
            store.sql("""
                INSERT INTO pubkey (pubkey_id, pubkey_hash, pubkey)
                VALUES (?, ?, ?)""",
                      (pubkey_id, dbhash, store.binin(pubkey)))
        else:
            store.sql("INSERT INTO pubkey (pubkey_id, pubkey_hash) VALUES (?, ?)", (pubkey_id, dbhash))
        return pubkey_id

    def flush(store):
        if store.bytes_since_commit > 0:
            store.commit()
            store.log.debug("commit")
            store.bytes_since_commit = 0

    def imported_bytes(store, size):
        store.bytes_since_commit += size
        if store.bytes_since_commit >= store.commit_bytes:
            store.flush()

    def catch_up(store):
        for dircfg in store.datadirs:
            try:
                loader = dircfg['loader'] or store.default_loader
                if loader == "blkfile":
                    store.catch_up_dir(dircfg)
                elif loader in ("rpc", "rpc,blkfile", "default"):
                    if not store.catch_up_rpc(dircfg):
                        if loader == "rpc":
                            raise Exception("RPC load failed")
                        store.log.debug("catch_up_rpc: abort")
                        store.catch_up_dir(dircfg)
                else:
                    raise Exception("Unknown datadir loader: %s" % loader)

                store.flush()

            except Exception, e:
                store.log.exception("Failed to catch up %s", dircfg)
                store.rollback()

    def catch_up_rpc(store, dircfg):
        """
        Load new blocks using RPC.  Requires running *coind supporting
        getblockhash, getblock, and getrawtransaction.  Bitcoind v0.8
        requires the txindex configuration option.  Requires chain_id
        in the datadir table.
        """
        chain_id = dircfg['chain_id']
        if chain_id is None:
            store.log.debug("no chain_id")
            return False
        chain = store.chains_by.id[chain_id]

        conffile = dircfg.get('conf') or chain.datadir_conf_file_name
        conffile = os.path.join(dircfg['dirname'], conffile)
        try:
            conf = dict([line.strip().split("=", 1)
                         if "=" in line
                         else (line.strip(), True)
                         for line in open(conffile)
                         if line != "" and line[0] not in "#\r\n"])
        except Exception, e:
            store.log.debug("failed to load %s: %s", conffile, e)
            return False

        rpcuser     = conf.get("rpcuser", "")
        rpcpassword = conf["rpcpassword"]
        rpcconnect  = conf.get("rpcconnect", "127.0.0.1")
        rpcport     = conf.get("rpcport", chain.datadir_rpcport)
        url = "http://" + rpcuser + ":" + rpcpassword + "@" + rpcconnect \
            + ":" + str(rpcport)

        def rpc(func, *params):
            store.rpclog.info("RPC>> %s %s", func, params)
            ret = util.jsonrpc(url, func, *params)

            if (store.rpclog.isEnabledFor(logging.INFO)):
                store.rpclog.info("RPC<< %s",
                                  re.sub(r'\[[^\]]{100,}\]', '[...]', str(ret)))
            return ret

        def get_blockhash(height):
            try:
                return rpc("getblockhash", height)
            except util.JsonrpcException, e:
                if e.code == -1:  # Block number out of range.
                    return None
                raise

        (max_height,) = store.selectrow("""
            SELECT MAX(block_height)
              FROM chain_candidate
             WHERE chain_id = ?""", (chain.id,))
        height = 0 if max_height is None else int(max_height) + 1

        def get_tx(rpc_tx_hash):
            try:
                rpc_tx_hex = rpc("getrawtransaction", rpc_tx_hash)

            except util.JsonrpcException, e:
                if e.code != -5:  # -5: transaction not in index.
                    raise
                if height != 0:
                    store.log.debug("RPC service lacks full txindex")
                    return None

                # The genesis transaction is unavailable.  This is
                # normal.
                import genesis_tx
                rpc_tx_hex = genesis_tx.get(rpc_tx_hash)
                if rpc_tx_hex is None:
                    store.log.debug("genesis transaction unavailable via RPC;"
                                    " see import-tx in abe.conf")
                    return None

            rpc_tx = rpc_tx_hex.decode('hex')
            tx_hash = chain.transaction_hash(rpc_tx)

            if tx_hash != rpc_tx_hash.decode('hex')[::-1]:
                raise InvalidBlock('transaction hash mismatch')

            tx = chain.parse_transaction(rpc_tx)
            tx['hash'] = tx_hash
            return tx

        try:

            # Get block hash at height, and at the same time, test
            # bitcoind connectivity.
            try:
                next_hash = get_blockhash(height)
            except util.JsonrpcException, e:
                raise
            except Exception, e:
                # Connectivity failure.
                store.log.debug("RPC failed: %s", e)
                return False

            # Find the first new block.
            while height > 0:
                hash = get_blockhash(height - 1)

                if hash is not None and (1,) == store.selectrow("""
                    SELECT 1
                      FROM chain_candidate cc
                      JOIN block b ON (cc.block_id = b.block_id)
                     WHERE b.block_hash = ?
                       AND b.block_height IS NOT NULL
                       AND cc.chain_id = ?""", (
                        store.hashin_hex(str(hash)), chain.id)):
                    break

                next_hash = hash
                height -= 1

            # Import new blocks.
            rpc_hash = next_hash or get_blockhash(height)
            while rpc_hash is not None:
                hash = rpc_hash.decode('hex')[::-1]

                if store.offer_existing_block(hash, chain.id):
                    rpc_hash = get_blockhash(height + 1)
                else:
                    rpc_block = rpc("getblock", rpc_hash)
                    assert rpc_hash == rpc_block['hash']

                    prev_hash = \
                        rpc_block['previousblockhash'].decode('hex')[::-1] \
                        if 'previousblockhash' in rpc_block \
                        else chain.genesis_hash_prev

                    block = {
                        'hash':     hash,
                        'version':  int(rpc_block['version']),
                        'hashPrev': prev_hash,
                        'hashMerkleRoot':
                            rpc_block['merkleroot'].decode('hex')[::-1],
                        'nTime':    int(rpc_block['time']),
                        'nBits':    int(rpc_block['bits'], 16),
                        'nNonce':   int(rpc_block['nonce']),
                        'transactions': [],
                        'size':     int(rpc_block['size']),
                        'height':   height,
                        }

                    if chain.block_header_hash(chain.serialize_block_header(
                            block)) != hash:
                        raise InvalidBlock('block hash mismatch')

                    for rpc_tx_hash in rpc_block['tx']:
                        tx = store.export_tx(tx_hash = str(rpc_tx_hash),
                                             format = "binary")
                        if tx is None:
                            tx = get_tx(rpc_tx_hash)
                            if tx is None:
                                return False

                        block['transactions'].append(tx)

                    store.import_block(block, chain = chain)
                    store.imported_bytes(block['size'])
                    rpc_hash = rpc_block.get('nextblockhash')

                height += 1

            # Import the memory pool.
            for rpc_tx_hash in rpc("getrawmempool"):
                tx = get_tx(rpc_tx_hash)
                if tx is None:
                    return False

                # XXX Race condition in low isolation levels.
                tx_id = store.tx_find_id_and_value(tx, False)
                if tx_id is None:
                    tx_id = store.import_tx(tx, False, chain)
                    store.log.info("mempool tx %d", tx_id)
                    store.imported_bytes(tx['size'])

        except util.JsonrpcMethodNotFound, e:
            store.log.debug("bitcoind %s not supported", e.method)
            return False

        except InvalidBlock, e:
            store.log.debug("RPC data not understood: %s", e)
            return False

        return True

    # Load all blocks starting at the current file and offset.
    def catch_up_dir(store, dircfg):
        def open_blkfile(number):
            store._refresh_dircfg(dircfg)
            blkfile = {
                'stream': BCDataStream.BCDataStream(),
                'name': store.blkfile_name(dircfg, number),
                'number': number
                }

            try:
                file = open(blkfile['name'], "rb")
            except IOError, e:
                # Early bitcoind used blk0001.dat to blk9999.dat.
                # Now it uses blocks/blk00000.dat to blocks/blk99999.dat.
                # Abe starts by assuming the former scheme.  If we don't
                # find the expected file but do see blocks/blk00000.dat,
                # switch to the new scheme.  Record the switch by adding
                # 100000 to each file number, so for example, 100123 means
                # blocks/blk00123.dat but 123 still means blk0123.dat.
                if blkfile['number'] > 9999 or e.errno != errno.ENOENT:
                    raise
                new_number = 100000
                blkfile['name'] = store.blkfile_name(dircfg, new_number)
                file = open(blkfile['name'], "rb")
                blkfile['number'] = new_number

            try:
                blkfile['stream'].map_file(file, 0)
            except Exception:
                # mmap can fail on an empty file, but empty files are okay.
                file.seek(0, os.SEEK_END)
                if file.tell() == 0:
                    blkfile['stream'].input = ""
                    blkfile['stream'].read_cursor = 0
                else:
                    blkfile['stream'].map_file(file, 0)
            finally:
                file.close()
            store.log.info("Opened %s", blkfile['name'])
            return blkfile

        def try_close_file(ds):
            try:
                ds.close_file()
            except Exception, e:
                store.log.info("BCDataStream: close_file: %s", e)

        try:
            blkfile = open_blkfile(dircfg['blkfile_number'])
        except IOError, e:
            store.log.warning("Skipping datadir %s: %s", dircfg['dirname'], e)
            return

        while True:
            dircfg['blkfile_number'] = blkfile['number']
            ds = blkfile['stream']
            next_blkfile = None

            try:
                store.import_blkdat(dircfg, ds, blkfile['name'])
            except Exception:
                store.log.warning("Exception at %d" % ds.read_cursor)
                try_close_file(ds)
                raise

            if next_blkfile is None:
                # Try another file.
                try:
                    next_blkfile = open_blkfile(dircfg['blkfile_number'] + 1)
                except IOError, e:
                    if e.errno != errno.ENOENT:
                        raise
                    # No more block files.
                    return
                except Exception, e:
                    if getattr(e, 'errno', None) == errno.ENOMEM:
                        # Assume 32-bit address space exhaustion.
                        store.log.warning(
                            "Cannot allocate memory for next blockfile: "
                            "skipping safety check")
                        try_close_file(ds)
                        blkfile = open_blkfile(dircfg['blkfile_number'] + 1)
                        dircfg['blkfile_offset'] = 0
                        continue
                    raise
                finally:
                    if next_blkfile is None:
                        try_close_file(ds)

                # Load any data written to the last file since we checked.
                store.import_blkdat(dircfg, ds, blkfile['name'])

                # Continue with the new file.
                blkfile = next_blkfile

            try_close_file(ds)
            dircfg['blkfile_offset'] = 0

    # Load all blocks from the given data stream.
    def import_blkdat(store, dircfg, ds, filename="[unknown]"):
        filenum = dircfg['blkfile_number']
        ds.read_cursor = dircfg['blkfile_offset']

        while filenum == dircfg['blkfile_number']:
            if ds.read_cursor + 8 > len(ds.input):
                break

            offset = ds.read_cursor
            magic = ds.read_bytes(4)

            # Assume no real magic number starts with a NUL.
            if magic[0] == "\0":
                if filenum > 99999 and magic == "\0\0\0\0":
                    # As of Bitcoin 0.8, files often end with a NUL span.
                    ds.read_cursor = offset
                    break
                # Skip NUL bytes at block end.
                ds.read_cursor = offset
                while ds.read_cursor < len(ds.input):
                    size = min(len(ds.input) - ds.read_cursor, 1000)
                    data = ds.read_bytes(size).lstrip("\0")
                    if (data != ""):
                        ds.read_cursor -= len(data)
                        break
                store.log.info("Skipped %d NUL bytes at block end",
                               ds.read_cursor - offset)
                continue

            # Assume blocks obey the respective policy if they get here.
            chain_id = dircfg['chain_id']
            chain = store.chains_by.id.get(chain_id, None)

            if chain is None:
                chain = store.chains_by.magic.get(magic, None)

            if chain is None:
                store.log.warning(
                    "Chain not found for magic number %s in block file %s at"
                    " offset %d.", magic.encode('hex'), filename, offset)

                not_magic = magic
                # Read this file's initial magic number.
                magic = ds.input[0:4]

                if magic == not_magic:
                    ds.read_cursor = offset
                    break

                store.log.info(
                    "Scanning for initial magic number %s.",
                    magic.encode('hex'))

                ds.read_cursor = offset
                offset = ds.input.find(magic, offset)
                if offset == -1:
                    store.log.info("Magic number scan unsuccessful.")
                    break

                store.log.info(
                    "Skipped %d bytes in block file %s at offset %d.",
                    offset - ds.read_cursor, filename, ds.read_cursor)

                ds.read_cursor = offset
                continue

            length = ds.read_int32()
            if ds.read_cursor + length > len(ds.input):
                store.log.debug("incomplete block of length %d chain %d",
                                length, chain.id)
                ds.read_cursor = offset
                break
            end = ds.read_cursor + length

            hash = chain.ds_block_header_hash(ds)

            # XXX should decode target and check hash against it to
            # avoid loading garbage data.  But not for merged-mined or
            # CPU-mined chains that use different proof-of-work
            # algorithms.

            if not store.offer_existing_block(hash, chain.id):
                b = chain.ds_parse_block(ds)
                b["hash"] = hash

                if (store.log.isEnabledFor(logging.DEBUG) and b["hashPrev"] == chain.genesis_hash_prev):
                    try:
                        store.log.debug("Chain %d genesis tx: %s", chain.id,
                                        b['transactions'][0]['__data__'].encode('hex'))
                    except Exception:
                        pass

                if store.conf_external_tx:
                    id_base = store.make_external_id(dircfg['id'], filenum, 0)
                    for tx in b['transactions']:
                        offset = tx['__offset__']
                        assert 0 <= offset <= 0xffffffff
                        tx['tx_id'] = id_base + offset

                store.import_block(b, chain = chain)
                if ds.read_cursor != end:
                    store.log.debug("Skipped %d bytes at block end",
                                    end - ds.read_cursor)

            ds.read_cursor = end

            store.bytes_since_commit += length
            if store.bytes_since_commit >= store.commit_bytes:
                store.save_blkfile_offset(dircfg, ds.read_cursor)
                store.flush()
                store._refresh_dircfg(dircfg)

        if ds.read_cursor != dircfg['blkfile_offset']:
            store.save_blkfile_offset(dircfg, ds.read_cursor)

    def blkfile_name(store, dircfg, number=None):
        if number is None:
            number = dircfg['blkfile_number']
        if number > 9999:
            return os.path.join(dircfg['dirname'], "blocks", "blk%05d.dat"
                                % (number - 100000,))
        return os.path.join(dircfg['dirname'], "blk%04d.dat" % (number,))

    def save_blkfile_offset(store, dircfg, offset):
        store.sql("""
            UPDATE datadir
               SET blkfile_number = ?,
                   blkfile_offset = ?
             WHERE datadir_id = ?""",
                  (dircfg['blkfile_number'], store.intin(offset),
                   dircfg['id']))
        if store.rowcount() == 0:
            store.sql("""
                INSERT INTO datadir (datadir_id, dirname, blkfile_number,
                    blkfile_offset, chain_id)
                VALUES (?, ?, ?, ?, ?)""",
                      (dircfg['id'], dircfg['dirname'],
                       dircfg['blkfile_number'],
                       store.intin(offset), dircfg['chain_id']))
        dircfg['blkfile_offset'] = offset

    def _refresh_dircfg(store, dircfg):
        row = store.selectrow("""
            SELECT blkfile_number, blkfile_offset
              FROM datadir
             WHERE dirname = ?""", (dircfg['dirname'],))
        if row:
            number, offset = map(int, row)
            if (number > dircfg['blkfile_number'] or
                (number == dircfg['blkfile_number'] and
                 offset > dircfg['blkfile_offset'])):
                dircfg['blkfile_number'] = number
                dircfg['blkfile_offset'] = offset

    def get_block_number(store, chain_id):
        (height,) = store.selectrow("""
            SELECT MAX(block_height)
              FROM chain_candidate
             WHERE chain_id = ?
               AND in_longest = 1""", (chain_id,))
        return -1 if height is None else int(height)

    def get_target(store, chain_id):
        rows = store.selectall("""
            SELECT b.block_nBits
              FROM block b
              JOIN chain c ON (b.block_id = c.chain_last_block_id)
             WHERE c.chain_id = ?""", (chain_id,))
        return util.calculate_target(int(rows[0][0])) if rows else None

    def get_received_and_last_block_id(store, chain_id, pubkey_hash,
                                       block_height = None):
        sql = """
            SELECT COALESCE(value_sum, 0), c.chain_last_block_id
              FROM chain c LEFT JOIN (
              SELECT cc.chain_id, SUM(txout.txout_value) value_sum
              FROM pubkey
              JOIN txout              ON (txout.pubkey_id = pubkey.pubkey_id)
              JOIN block_tx           ON (block_tx.tx_id = txout.tx_id)
              JOIN block b            ON (b.block_id = block_tx.block_id)
              JOIN chain_candidate cc ON (cc.block_id = b.block_id)
              WHERE
                  pubkey.pubkey_hash = ? AND
                  cc.chain_id = ? AND
                  cc.in_longest = 1""" + (
                  "" if block_height is None else """ AND
                  cc.block_height <= ?""") + """
              GROUP BY cc.chain_id
              ) a ON (c.chain_id = a.chain_id)
              WHERE c.chain_id = ?"""
        dbhash = store.binin(pubkey_hash)

        return store.selectrow(sql,
                               (dbhash, chain_id, chain_id)
                               if block_height is None else
                               (dbhash, chain_id, block_height, chain_id))

    def get_received(store, chain_id, pubkey_hash, block_height = None):
        return store.get_received_and_last_block_id(
            chain_id, pubkey_hash, block_height)[0]

    def get_sent_and_last_block_id(store, chain_id, pubkey_hash,
                                   block_height = None):
        sql = """
            SELECT COALESCE(value_sum, 0), c.chain_last_block_id
              FROM chain c LEFT JOIN (
              SELECT cc.chain_id, SUM(txout.txout_value) value_sum
              FROM pubkey
              JOIN txout              ON (txout.pubkey_id = pubkey.pubkey_id)
              JOIN txin               ON (txin.txout_id = txout.txout_id)
              JOIN block_tx           ON (block_tx.tx_id = txin.tx_id)
              JOIN block b            ON (b.block_id = block_tx.block_id)
              JOIN chain_candidate cc ON (cc.block_id = b.block_id)
              WHERE
                  pubkey.pubkey_hash = ? AND
                  cc.chain_id = ? AND
                  cc.in_longest = 1""" + (
                  "" if block_height is None else """ AND
                  cc.block_height <= ?""") + """
              GROUP BY cc.chain_id
              ) a ON (c.chain_id = a.chain_id)
              WHERE c.chain_id = ?"""
        dbhash = store.binin(pubkey_hash)

        return store.selectrow(sql,
                               (dbhash, chain_id, chain_id)
                               if block_height is None else
                               (dbhash, chain_id, block_height, chain_id))

    def get_sent(store, chain_id, pubkey_hash, block_height = None):
        return store.get_sent_and_last_block_id(
            chain_id, pubkey_hash, block_height)[0]

    def get_balance(store, chain_id, pubkey_hash):
        sent, last_block_id = store.get_sent_and_last_block_id(
            chain_id, pubkey_hash)
        received, last_block_id_2 = store.get_received_and_last_block_id(
            chain_id, pubkey_hash)

        # Deal with the race condition.
        for i in xrange(2):
            if last_block_id == last_block_id_2:
                break

            store.log.debug("Requerying balance: %d != %d",
                          last_block_id, last_block_id_2)

            received, last_block_id_2 = store.get_received(
                chain_id, pubkey_hash, store.get_block_height(last_block_id))

            if last_block_id == last_block_id_2:
                break

            store.log.info("Balance query affected by reorg? %d != %d",
                           last_block_id, last_block_id_2)

            sent, last_block_id = store.get_sent(
                chain_id, pubkey_hash, store.get_block_height(last_block_id_2))

        if last_block_id != last_block_id_2:
            store.log.warning("Balance query failed due to loader activity.")
            return None

        return received - sent


    def firstbits_full(store, version, hash):
        """
        Return the address in lowercase.  An initial substring of this
        will become the firstbits.
        """
        return util.hash_to_address(version, hash).lower()

    def insert_firstbits(store, pubkey_id, block_id, addr_vers, fb):
        store.sql("""
            INSERT INTO abe_firstbits (
                pubkey_id, block_id, address_version, firstbits
            )
            VALUES (?, ?, ?, ?)""",
                  (pubkey_id, block_id, addr_vers, fb))

    def cant_do_firstbits(store, addr_vers, block_id, pubkey_id):
        store.log.info(
            "No firstbits for pubkey_id %d, block_id %d, version '%s'",
            pubkey_id, block_id, store.binout_hex(addr_vers))
        store.insert_firstbits(pubkey_id, block_id, addr_vers, '')

    def do_firstbits(store, addr_vers, block_id, fb, ids, full):
        """
        Insert the firstbits that start with fb using addr_vers and
        are first seen in block_id.  Return the count of rows
        inserted.

        fb -- string, not a firstbits using addr_vers in any ancestor
        of block_id
        ids -- set of ids of all pubkeys first seen in block_id whose
        firstbits start with fb
        full -- map from pubkey_id to full firstbits
        """

        if len(ids) <= 1:
            for pubkey_id in ids:
                store.insert_firstbits(pubkey_id, block_id, addr_vers, fb)
            return len(ids)

        pubkeys = {}
        for pubkey_id in ids:
            s = full[pubkey_id]
            if s == fb:
                store.cant_do_firstbits(addr_vers, block_id, pubkey_id)
                continue
            fb1 = fb + s[len(fb)]
            ids1 = pubkeys.get(fb1)
            if ids1 is None:
                ids1 = set()
                pubkeys[fb1] = ids1
            ids1.add(pubkey_id)

        count = 0
        for fb1, ids1 in pubkeys.iteritems():
            count += store.do_firstbits(addr_vers, block_id, fb1, ids1, full)
        return count

    def do_vers_firstbits(store, addr_vers, block_id):
        """
        Create new firstbits records for block and addr_vers.  All
        ancestor blocks must have their firstbits already recorded.
        """

        address_version = store.binout(addr_vers)
        pubkeys = {}  # firstbits to set of pubkey_id
        full    = {}  # pubkey_id to full firstbits, or None if old

        for pubkey_id, pubkey_hash, oblock_id in store.selectall("""
            SELECT DISTINCT
                   pubkey.pubkey_id,
                   pubkey.pubkey_hash,
                   fb.block_id
              FROM block b
              JOIN block_tx bt ON (b.block_id = bt.block_id)
              JOIN txout ON (bt.tx_id = txout.tx_id)
              JOIN pubkey ON (txout.pubkey_id = pubkey.pubkey_id)
              LEFT JOIN abe_firstbits fb ON (
                       fb.address_version = ?
                   AND fb.pubkey_id = pubkey.pubkey_id)
             WHERE b.block_id = ?""", (addr_vers, block_id)):

            pubkey_id = int(pubkey_id)

            if (oblock_id is not None and
                store.is_descended_from(block_id, int(oblock_id))):
                full[pubkey_id] = None

            if pubkey_id in full:
                continue

            full[pubkey_id] = store.firstbits_full(address_version,
                                                   store.binout(pubkey_hash))

        for pubkey_id, s in full.iteritems():
            if s is None:
                continue

            # This is the pubkey's first appearance in the chain.
            # Find the longest match among earlier firstbits.
            longest, longest_id = 0, None
            substrs = [s[0:(i+1)] for i in xrange(len(s))]
            for ancestor_id, fblen, o_pubkey_id in store.selectall("""
                SELECT block_id, LENGTH(firstbits), pubkey_id
                  FROM abe_firstbits fb
                 WHERE address_version = ?
                   AND firstbits IN (?""" + (",?" * (len(s)-1)) + """
                       )""", tuple([addr_vers] + substrs)):
                if fblen > longest and store.is_descended_from(
                    block_id, int(ancestor_id)):
                    longest, longest_id = fblen, o_pubkey_id

            # If necessary, extend the new fb to distinguish it from
            # the longest match.
            if longest_id is not None:
                (o_hash,) = store.selectrow(
                    "SELECT pubkey_hash FROM pubkey WHERE pubkey_id = ?",
                    (longest_id,))
                o_fb = store.firstbits_full(
                    address_version, store.binout(o_hash))
                max_len = min(len(s), len(o_fb))
                while longest < max_len and s[longest] == o_fb[longest]:
                    longest += 1

            if longest == len(s):
                store.cant_do_firstbits(addr_vers, block_id, pubkey_id)
                continue

            fb = s[0 : (longest + 1)]
            ids = pubkeys.get(fb)
            if ids is None:
                ids = set()
                pubkeys[fb] = ids
            ids.add(pubkey_id)

        count = 0
        for fb, ids in pubkeys.iteritems():
            count += store.do_firstbits(addr_vers, block_id, fb, ids, full)
        return count

    def firstbits_to_addresses(store, fb, chain_id=None):
        dbfb = fb.lower()
        ret = []
        bind = [fb[0:(i+1)] for i in xrange(len(fb))]
        if chain_id is not None:
            bind.append(chain_id)

        for dbhash, vers in store.selectall("""
            SELECT pubkey.pubkey_hash,
                   fb.address_version
              FROM abe_firstbits fb
              JOIN pubkey ON (fb.pubkey_id = pubkey.pubkey_id)
              JOIN chain_candidate cc ON (cc.block_id = fb.block_id)
             WHERE fb.firstbits IN (?""" + (",?" * (len(fb)-1)) + """)""" + ( \
                "" if chain_id is None else """
               AND cc.chain_id = ?"""), tuple(bind)):
            address = util.hash_to_address(store.binout(vers),
                                           store.binout(dbhash))
            if address.lower().startswith(dbfb):
                ret.append(address)

        if len(ret) == 0 or (len(ret) > 1 and fb in ret):
            ret = [fb]  # assume exact address match

        return ret

    def get_firstbits(store, address_version=None, db_pubkey_hash=None,
                      chain_id=None):
        """
        Return address's firstbits, or the longest of multiple
        firstbits values if chain_id is not given, or None if address
        has not appeared, or the empty string if address has appeared
        but has no firstbits.
        """
        vers, dbhash = store.binin(address_version), db_pubkey_hash
        rows = store.selectall("""
            SELECT fb.firstbits
              FROM abe_firstbits fb
              JOIN pubkey ON (fb.pubkey_id = pubkey.pubkey_id)
              JOIN chain_candidate cc ON (fb.block_id = cc.block_id)
             WHERE cc.in_longest = 1
               AND fb.address_version = ?
               AND pubkey.pubkey_hash = ?""" + (
                "" if chain_id is None else """
               AND cc.chain_id = ?"""),
                               (vers, dbhash) if chain_id is None else
                               (vers, dbhash, chain_id))
        if not rows:
            return None

        ret = ""
        for (fb,) in rows:
            if len(fb) > len(ret):
                ret = fb
        return ret

def new(args):
    return DataStore(args)<|MERGE_RESOLUTION|>--- conflicted
+++ resolved
@@ -677,17 +677,10 @@
 """CREATE TABLE chain (
     chain_id    NUMERIC(10) NOT NULL PRIMARY KEY,
     chain_name  VARCHAR(100) UNIQUE NOT NULL,
-<<<<<<< HEAD
-    chain_code3 CHAR(3)     NULL,
+    chain_code3 VARCHAR(4)     NULL,
     chain_address_version VARBINARY(100) NOT NULL,
     chain_script_addr_vers VARBINARY(100) NULL,
     chain_magic BINARY(4)     NULL,
-=======
-    chain_code3 VARCHAR(4)     NULL,
-    chain_address_version BIT VARYING(800) NOT NULL,
-    chain_script_addr_vers BIT VARYING(800) NULL,
-    chain_magic BIT(32)     NULL,
->>>>>>> f1413487
     chain_policy VARCHAR(255) NOT NULL,
     chain_decimals NUMERIC(2) NULL,
     chain_last_block_id NUMERIC(14) NULL,
