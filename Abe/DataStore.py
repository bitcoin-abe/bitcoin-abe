--- conflicted
+++ resolved
@@ -36,12 +36,8 @@
 import util
 import base58
 
-<<<<<<< HEAD
 SCHEMA_TYPE = "Abe"
-SCHEMA_VERSION = SCHEMA_TYPE + "36"
-=======
-SCHEMA_VERSION = "Abe38"
->>>>>>> 33d57f4c
+SCHEMA_VERSION = SCHEMA_TYPE + "38"
 
 CONFIG_DEFAULTS = {
     "dbtype":             None,
@@ -132,14 +128,6 @@
         args.datadir names Bitcoin data directories containing
         blk0001.dat to scan for new blocks.
         """
-<<<<<<< HEAD
-        if args.dbtype is None:
-            raise TypeError(
-                "dbtype is required; please see abe.conf for examples")
-        store.dbmodule = __import__(args.dbtype)
-
-=======
->>>>>>> 33d57f4c
         if args.datadir is None:
             args.datadir = util.determine_db_dir()
         if isinstance(args.datadir, str):
@@ -152,7 +140,15 @@
         if not args.log_rpc:
             store.rpclog.setLevel(logging.ERROR)
 
-<<<<<<< HEAD
+        if args.dbtype is None:
+            store.log.warn("dbtype not configured, see abe.conf for examples");
+            store.dbmodule = None
+            store.config = CONFIG_DEFAULTS.copy()
+            store.datadirs = []
+            store.use_firstbits = CONFIG_DEFAULTS['use_firstbits']
+            return
+        store.dbmodule = __import__(args.dbtype)
+
         sql_args = lambda: 1
         sql_args.module = store.dbmodule
         sql_args.connect_args = args.connect_args
@@ -164,17 +160,6 @@
         store.sql_args = sql_args
         store.init_sql()
 
-=======
-        if args.dbtype is None:
-            store.log.warn("dbtype not configured, see abe.conf for examples");
-            store.module = None
-            store.config = CONFIG_DEFAULTS.copy()
-            store.datadirs = []
-            store.use_firstbits = CONFIG_DEFAULTS['use_firstbits']
-            return
-
-        store.module = __import__(args.dbtype)
->>>>>>> 33d57f4c
         store.auto_reconnect = False
         store.init_conn()
 
@@ -345,349 +330,6 @@
         # Return None to indicate no schema found.
         return None
 
-<<<<<<< HEAD
-=======
-    # Accommodate SQL quirks.
-    def _set_sql_flavour(store):
-        def identity(x):
-            return x
-        transform = identity
-        selectall = store._selectall
-
-        if store.module.paramstyle in ('format', 'pyformat'):
-            transform = store._qmark_to_format(transform)
-        elif store.module.paramstyle == 'named':
-            transform = store._qmark_to_named(transform)
-        elif store.module.paramstyle != 'qmark':
-            store.log.warning("Database parameter style is "
-                              "%s, trying qmark", module.paramstyle)
-            pass
-
-        # Binary I/O with the database.
-        # Hashes are a special type; since the protocol treats them as
-        # 256-bit integers and represents them as little endian, we
-        # have to reverse them in hex to satisfy human expectations.
-        def rev(x):
-            return None if x is None else x[::-1]
-        def to_hex(x):
-            return None if x is None else str(x).encode('hex')
-        def from_hex(x):
-            return None if x is None else x.decode('hex')
-        def to_hex_rev(x):
-            return None if x is None else str(x)[::-1].encode('hex')
-        def from_hex_rev(x):
-            return None if x is None else x.decode('hex')[::-1]
-
-        val = store.config.get('binary_type')
-
-        if val in (None, 'str', "binary"):
-            binin       = identity
-            binin_hex   = from_hex
-            binout      = identity
-            binout_hex  = to_hex
-            hashin      = rev
-            hashin_hex  = from_hex
-            hashout     = rev
-            hashout_hex = to_hex
-
-            if val == "binary":
-                transform = store._sql_binary_as_binary(transform)
-
-        elif val in ("buffer", "bytearray", "pg-bytea"):
-            if val == "bytearray":
-                def to_btype(x):
-                    return None if x is None else bytearray(x)
-            else:
-                def to_btype(x):
-                    return None if x is None else buffer(x)
-
-            def to_str(x):
-                return None if x is None else str(x)
-
-            binin       = to_btype
-            binin_hex   = lambda x: to_btype(from_hex(x))
-            binout      = to_str
-            binout_hex  = to_hex
-            hashin      = lambda x: to_btype(rev(x))
-            hashin_hex  = lambda x: to_btype(from_hex(x))
-            hashout     = rev
-            hashout_hex = to_hex
-
-            if val == "pg-bytea":
-                transform = store._sql_binary_as_bytea(transform)
-
-        elif val == "hex":
-            transform = store._sql_binary_as_hex(transform)
-            binin       = to_hex
-            binin_hex   = identity
-            binout      = from_hex
-            binout_hex  = identity
-            hashin      = to_hex_rev
-            hashin_hex  = identity
-            hashout     = from_hex_rev
-            hashout_hex = identity
-
-        else:
-            raise Exception("Unsupported binary-type %s" % (val,))
-
-        val = store.config.get('int_type')
-
-        if val in (None, 'int'):
-            intin = identity
-
-        elif val == 'decimal':
-            import decimal
-            def _intin(x):
-                return None if x is None else decimal.Decimal(x)
-            intin = _intin
-
-        elif val == 'str':
-            def _intin(x):
-                return None if x is None else str(x)
-            intin = _intin
-            # Work around sqlite3's integer overflow.
-            transform = store._approximate_txout(transform)
-
-        else:
-            raise Exception("Unsupported int-type %s" % (val,))
-
-        val = store.config.get('sequence_type')
-        if val in (None, 'update'):
-            new_id = lambda key: store._new_id_update(key)
-            create_sequence = lambda key: store._create_sequence_update(key)
-            drop_sequence = lambda key: store._drop_sequence_update(key)
-
-        elif val == 'mysql':
-            new_id = lambda key: store._new_id_mysql(key)
-            create_sequence = lambda key: store._create_sequence_mysql(key)
-            drop_sequence = lambda key: store._drop_sequence_mysql(key)
-
-        else:
-            create_sequence = lambda key: store._create_sequence(key)
-            drop_sequence = lambda key: store._drop_sequence(key)
-
-            if val == 'oracle':
-                new_id = lambda key: store._new_id_oracle(key)
-            elif val == 'nvf':
-                new_id = lambda key: store._new_id_nvf(key)
-            elif val == 'postgres':
-                new_id = lambda key: store._new_id_postgres(key)
-            elif val == 'db2':
-                new_id = lambda key: store._new_id_db2(key)
-                create_sequence = lambda key: store._create_sequence_db2(key)
-            else:
-                raise Exception("Unsupported sequence-type %s" % (val,))
-
-        # Convert Oracle LOB to str.
-        if hasattr(store.module, "LOB") and isinstance(store.module.LOB, type):
-            def fix_lob(fn):
-                def ret(x):
-                    return None if x is None else fn(str(x))
-                return ret
-            binout = fix_lob(binout)
-            binout_hex = fix_lob(binout_hex)
-
-        val = store.config.get('limit_style')
-        if val in (None, 'native'):
-            pass
-        elif val == 'emulated':
-            selectall = store.emulate_limit(selectall)
-
-        store.sql_transform = transform
-        store.selectall = selectall
-        store._sql_cache = {}
-
-        store.binin       = binin
-        store.binin_hex   = binin_hex
-        store.binout      = binout
-        store.binout_hex  = binout_hex
-        store.hashin      = hashin
-        store.hashin_hex  = hashin_hex
-        store.hashout     = hashout
-        store.hashout_hex = hashout_hex
-
-        # Might reimplement these someday...
-        def binout_int(x):
-            if x is None:
-                return None
-            return int(binout_hex(x), 16)
-        def binin_int(x, bits):
-            if x is None:
-                return None
-            return binin_hex(("%%0%dx" % (bits / 4)) % x)
-        store.binout_int  = binout_int
-        store.binin_int   = binin_int
-
-        store.intin       = intin
-        store.new_id      = new_id
-        store.create_sequence = create_sequence
-        store.drop_sequence = drop_sequence
-
-    def _execute(store, stmt, params):
-        try:
-            store.cursor.execute(stmt, params)
-        except (store.module.OperationalError, store.module.InternalError,
-                store.module.ProgrammingError) as e:
-            if store.in_transaction or not store.auto_reconnect:
-                raise
-
-            store.log.warning("Replacing possible stale cursor: %s", e)
-
-            try:
-                store.reconnect()
-            except Exception:
-                store.log.exception("Failed to reconnect")
-                raise e
-
-            store.cursor.execute(stmt, params)
-
-    def sql(store, stmt, params=()):
-        cached = store._sql_cache.get(stmt)
-        if cached is None:
-            cached = store.sql_transform(stmt)
-            store._sql_cache[stmt] = cached
-        store.sqllog.info("EXEC: %s %s", cached, params)
-        try:
-            store._execute(cached, params)
-        except Exception, e:
-            store.sqllog.info("EXCEPTION: %s", e)
-            raise
-        finally:
-            store.in_transaction = True
-
-    def ddl(store, stmt):
-        if stmt.lstrip().startswith("CREATE TABLE "):
-            stmt += store.config['create_table_epilogue']
-        stmt = store._sql_fallback_to_lob(store.sql_transform(stmt))
-        store.sqllog.info("DDL: %s", stmt)
-        try:
-            store.cursor.execute(stmt)
-        except Exception, e:
-            store.sqllog.info("EXCEPTION: %s", e)
-            raise
-        if store.config['ddl_implicit_commit'] == 'false':
-            store.commit()
-        else:
-            store.in_transaction = False
-
-    # Convert standard placeholders to Python "format" style.
-    def _qmark_to_format(store, fn):
-        def ret(stmt):
-            # XXX Simplified by assuming no literals contain "?".
-            return fn(stmt.replace('%', '%%').replace("?", "%s"))
-        return ret
-
-    # Convert standard placeholders to Python "named" style.
-    def _qmark_to_named(store, fn):
-        def ret(stmt):
-            i = [0]
-            def newname(m):
-                i[0] += 1
-                return ":p%d" % (i[0],)
-            # XXX Simplified by assuming no literals contain "?".
-            return fn(re.sub("\\?", newname, stmt))
-        return ret
-
-    # Convert the standard BIT type to a hex string for databases
-    # and drivers that don't support BIT.
-    def _sql_binary_as_hex(store, fn):
-        patt = re.compile("BIT((?: VARYING)?)\\(([0-9]+)\\)")
-        def fixup(match):
-            # XXX This assumes no string literals match.
-            return (("VARCHAR(" if match.group(1) else "CHAR(") +
-                    str(int(match.group(2)) / 4) + ")")
-        def ret(stmt):
-            # XXX This assumes no string literals match.
-            return fn(patt.sub(fixup, stmt).replace("X'", "'"))
-        return ret
-
-    # Convert the standard BIT type to a binary string for databases
-    # and drivers that don't support BIT.
-    def _sql_binary_as_binary(store, fn):
-        patt = re.compile("BIT((?: VARYING)?)\\(([0-9]+)\\)")
-        def fixup(match):
-            # XXX This assumes no string literals match.
-            return (("VARBINARY(" if match.group(1) else "BINARY(") +
-                    str(int(match.group(2)) / 8) + ")")
-        def ret(stmt):
-            # XXX This assumes no string literals match.
-            return fn(patt.sub(fixup, stmt))
-        return ret
-
-    # Convert the standard BIT type to the PostgreSQL BYTEA type.
-    def _sql_binary_as_bytea(store, fn):
-        type_patt = re.compile("BIT((?: VARYING)?)\\(([0-9]+)\\)")
-        lit_patt = re.compile("X'((?:[0-9a-fA-F][0-9a-fA-F])*)'")
-        def fix_type(match):
-            # XXX This assumes no string literals match.
-            return "BYTEA"
-        def fix_lit(match):
-            ret = "'"
-            for i in match.group(1).decode('hex'):
-                ret += r'\\%03o' % ord(i)
-            ret += "'::bytea"
-            return ret
-        def ret(stmt):
-            stmt = type_patt.sub(fix_type, stmt)
-            stmt = lit_patt.sub(fix_lit, stmt)
-            return fn(stmt)
-        return ret
-
-    # Converts VARCHAR types that are too long to CLOB or similar.
-    def _sql_fallback_to_lob(store, stmt):
-        try:
-            max_varchar = int(store.config['max_varchar'])
-            clob_type = store.config['clob_type']
-        except Exception:
-            return stmt
-
-        patt = re.compile("VARCHAR\\(([0-9]+)\\)")
-
-        def fixup(match):
-            # XXX This assumes no string literals match.
-            width = int(match.group(1))
-            if width > max_varchar and clob_type != NO_CLOB:
-                return clob_type
-            return "VARCHAR(%d)" % (width,)
-
-        return patt.sub(fixup, stmt)
-
-    def _approximate_txout(store, fn):
-        def ret(stmt):
-            return fn(re.sub(
-                    r'\btxout_value txout_approx_value\b',
-                    'CAST(txout_value AS DOUBLE PRECISION) txout_approx_value',
-                    stmt))
-        return ret
-
-    def emulate_limit(store, selectall):
-        limit_re = re.compile(r"(.*)\bLIMIT\s+(\?|\d+)\s*\Z", re.DOTALL)
-        def ret(stmt, params=()):
-            match = limit_re.match(stmt)
-            if match:
-                if match.group(2) == '?':
-                    n = params[-1]
-                    params = params[:-1]
-                else:
-                    n = int(match.group(2))
-                store.sql(match.group(1), params)
-                return [ store.cursor.fetchone() for i in xrange(n) ]
-            return selectall(stmt, params)
-        return ret
-
-    def selectrow(store, stmt, params=()):
-        store.sql(stmt, params)
-        ret = store.cursor.fetchone()
-        store.sqllog.debug("FETCH: %s", ret)
-        return ret
-
-    def _selectall(store, stmt, params=()):
-        store.sql(stmt, params)
-        ret = store.cursor.fetchall()
-        store.sqllog.debug("FETCHALL: %s", ret)
-        return ret
-
->>>>>>> 33d57f4c
     def _init_datadirs(store):
         """Parse store.args.datadir, create store.datadirs."""
         if store.args.datadir == []:
@@ -859,127 +501,6 @@
         store.log.debug("Falling back to default (Bitcoin) policy.")
         return Chain.create(None)
 
-<<<<<<< HEAD
-=======
-    def _new_id_update(store, key):
-        """
-        Allocate a synthetic identifier by updating a table.
-        """
-        while True:
-            row = store.selectrow(
-                "SELECT nextid FROM abe_sequences WHERE sequence_key = ?",
-                (key,))
-            if row is None:
-                raise Exception("Sequence %s does not exist" % (key,))
-
-            ret = row[0]
-            store.sql("UPDATE abe_sequences SET nextid = nextid + 1"
-                      " WHERE sequence_key = ? AND nextid = ?",
-                      (key, ret))
-            if store.cursor.rowcount == 1:
-                return ret
-            store.log.info('Contention on abe_sequences %s:%d', key, ret)
-
-    def _get_sequence_initial_value(store, key):
-        (ret,) = store.selectrow("SELECT MAX(" + key + "_id) FROM " + key)
-        ret = 1 if ret is None else ret + 1
-        return ret
-
-    def _create_sequence_update(store, key):
-        store.commit()
-        ret = store._get_sequence_initial_value(key)
-        try:
-            store.sql("INSERT INTO abe_sequences (sequence_key, nextid)"
-                      " VALUES (?, ?)", (key, ret))
-        except store.module.DatabaseError, e:
-            store.rollback()
-            try:
-                store.ddl(store._ddl['abe_sequences'])
-            except Exception:
-                store.rollback()
-                raise e
-            store.sql("INSERT INTO abe_sequences (sequence_key, nextid)"
-                      " VALUES (?, ?)", (key, ret))
-
-    def _drop_sequence_update(store, key):
-        store.commit()
-        store.sql("DELETE FROM abe_sequences WHERE sequence_key = ?", (key,))
-        store.commit()
-
-    def _new_id_oracle(store, key):
-        (ret,) = store.selectrow("SELECT " + key + "_seq.NEXTVAL FROM DUAL")
-        return ret
-
-    def _create_sequence(store, key):
-        store.ddl("CREATE SEQUENCE %s_seq START WITH %d"
-                  % (key, store._get_sequence_initial_value(key)))
-
-    def _drop_sequence(store, key):
-        store.ddl("DROP SEQUENCE %s_seq" % (key,))
-
-    def _new_id_nvf(store, key):
-        (ret,) = store.selectrow("SELECT NEXT VALUE FOR " + key + "_seq")
-        return ret
-
-    def _new_id_postgres(store, key):
-        (ret,) = store.selectrow("SELECT NEXTVAL('" + key + "_seq')")
-        return ret
-
-    def _create_sequence_db2(store, key):
-        store.commit()
-        try:
-            rows = store.selectall("SELECT 1 FROM abe_dual")
-            if len(rows) != 1:
-                store.sql("INSERT INTO abe_dual(x) VALUES ('X')")
-        except store.module.DatabaseError, e:
-            store.rollback()
-            store.drop_table_if_exists('abe_dual')
-            store.ddl("CREATE TABLE abe_dual (x CHAR(1))")
-            store.sql("INSERT INTO abe_dual(x) VALUES ('X')")
-            store.log.info("Created silly table abe_dual")
-        store._create_sequence(key)
-
-    def _new_id_db2(store, key):
-        (ret,) = store.selectrow("SELECT NEXTVAL FOR " + key + "_seq"
-                                 " FROM abe_dual")
-        return ret
-
-    def _create_sequence_mysql(store, key):
-        store.ddl("CREATE TABLE %s_seq (id BIGINT AUTO_INCREMENT PRIMARY KEY)"
-                  " AUTO_INCREMENT=%d"
-                  % (key, store._get_sequence_initial_value(key)))
-
-    def _drop_sequence_mysql(store, key):
-        store.ddl("DROP TABLE %s_seq" % (key,))
-
-    def _new_id_mysql(store, key):
-        store.sql("INSERT INTO " + key + "_seq () VALUES ()")
-        (ret,) = store.selectrow("SELECT LAST_INSERT_ID()")
-        if ret % 1000 == 0:
-            store.sql("DELETE FROM " + key + "_seq WHERE id < ?", (ret,))
-        return ret
-
-    def commit(store):
-        store.sqllog.info("COMMIT")
-        store.conn.commit()
-        store.in_transaction = False
-
-    def rollback(store):
-        if store.module is None:
-            return
-        store.sqllog.info("ROLLBACK")
-        try:
-            store.conn.rollback()
-            store.in_transaction = False
-        except store.module.OperationalError, e:
-            store.log.warning("Reconnecting after rollback error: %s", e)
-            store.reconnect()
-
-    def close(store):
-        store.sqllog.info("CLOSE")
-        store.conn.close()
-
->>>>>>> 33d57f4c
     def get_ddl(store, key):
         return store._ddl[key]
 
@@ -1116,27 +637,7 @@
     dirname     VARCHAR(2000) NOT NULL,
     blkfile_number NUMERIC(8) NULL,
     blkfile_offset NUMERIC(20) NULL,
-<<<<<<< HEAD
-    chain_id    NUMERIC(10) NULL,
-    datadir_loader VARCHAR(100) NULL
-)""",
-
-# MAGIC lists the magic numbers seen in messages and block files, known
-# in the original Bitcoin source as `pchMessageStart'.
-"""CREATE TABLE magic (
-    magic_id    NUMERIC(10) NOT NULL PRIMARY KEY,
-    magic       BINARY(4)   UNIQUE NOT NULL,
-    magic_name  VARCHAR(100) UNIQUE NOT NULL
-)""",
-
-# POLICY identifies a block acceptance policy.  Not currently used,
-# but required by CHAIN.
-"""CREATE TABLE policy (
-    policy_id   NUMERIC(10) NOT NULL PRIMARY KEY,
-    policy_name VARCHAR(100) UNIQUE NOT NULL
-=======
     chain_id    NUMERIC(10) NULL
->>>>>>> 33d57f4c
 )""",
 
 # A block of the type used by Bitcoin.
@@ -1173,15 +674,11 @@
     chain_id    NUMERIC(10) NOT NULL PRIMARY KEY,
     chain_name  VARCHAR(100) UNIQUE NOT NULL,
     chain_code3 CHAR(3)     NULL,
-<<<<<<< HEAD
     chain_address_version VARBINARY(100) NOT NULL,
-=======
-    chain_address_version BIT VARYING(800) NOT NULL,
-    chain_script_addr_vers BIT VARYING(800) NULL,
-    chain_magic BIT(32)     NULL,
+    chain_script_addr_vers VARBINARY(100) NULL,
+    chain_magic BINARY(4)     NULL,
     chain_policy VARCHAR(255) NOT NULL,
     chain_decimals NUMERIC(2) NULL,
->>>>>>> 33d57f4c
     chain_last_block_id NUMERIC(14) NULL,
     FOREIGN KEY (chain_last_block_id)
         REFERENCES block (block_id)
@@ -1248,12 +745,8 @@
 # Bitcoin or Testnet address.
 """CREATE TABLE pubkey (
     pubkey_id     NUMERIC(26) NOT NULL PRIMARY KEY,
-<<<<<<< HEAD
     pubkey_hash   BINARY(20)  UNIQUE NOT NULL,
-    pubkey        VARBINARY(65) NULL
-=======
-    pubkey_hash   BIT(160)    UNIQUE NOT NULL,
-   pubkey        BIT(""" + str(8 * MAX_PUBKEY) + """)    NULL
+    pubkey        VARBINARY(""" + str(MAX_PUBKEY) + """) NULL
 )""",
 
 """CREATE TABLE multisig_pubkey (
@@ -1262,7 +755,6 @@
     PRIMARY KEY (multisig_id, pubkey_id),
     FOREIGN KEY (multisig_id) REFERENCES pubkey (pubkey_id),
     FOREIGN KEY (pubkey_id) REFERENCES pubkey (pubkey_id)
->>>>>>> 33d57f4c
 )""",
 """CREATE INDEX x_multisig_pubkey_pubkey ON multisig_pubkey (pubkey_id)""",
 
@@ -1420,345 +912,18 @@
             conn.close()
 
     def version_below(store, vers):
-<<<<<<< HEAD
-        sv = store.config['schema_version'].replace(SCHEMA_TYPE, '')
-        vers = vers.replace(SCHEMA_TYPE, '')
-        return float(sv) < float(vers)
+        try:
+            sv = float(store.config['schema_version'].replace(SCHEMA_TYPE, ''))
+        except ValueError:
+            return False
+        vers = float(vers.replace(SCHEMA_TYPE, ''))
+        return sv < vers
 
     def configure(store):
         config = store._sql.configure(store.conn, store.cursor)
         store.init_binfuncs()
         for name in config.keys():
             store.config['sql.' + name] = config[name]
-=======
-        try:
-            sv = float(store.config['schema_version'].replace('Abe', ''))
-        except ValueError:
-            return False
-        vers = float(vers.replace('Abe', ''))
-        return sv < vers
-
-    def configure(store):
-        store.config = {}
-
-        store.configure_ddl_implicit_commit()
-        store.configure_create_table_epilogue()
-        store.configure_max_varchar()
-        store.configure_clob_type()
-        store.configure_binary_type()
-        store.configure_int_type()
-        store.configure_sequence_type()
-        store.configure_limit_style()
-
-    def configure_binary_type(store):
-        for val in (
-            ['str', 'bytearray', 'buffer', 'hex', 'pg-bytea', 'binary']
-            if store.args.binary_type is None else
-            [ store.args.binary_type ]):
-
-            store.config['binary_type'] = val
-            store._set_sql_flavour()
-            if store._test_binary_type():
-                store.log.info("binary_type=%s", val)
-                return
-        raise Exception(
-            "No known binary data representation works"
-            if store.args.binary_type is None else
-            "Binary type " + store.args.binary_type + " fails test")
-
-    def configure_int_type(store):
-        for val in (
-            ['int', 'decimal', 'str']
-            if store.args.int_type is None else
-            [ store.args.int_type ]):
-            store.config['int_type'] = val
-            store._set_sql_flavour()
-            if store._test_int_type():
-                store.log.info("int_type=%s", val)
-                return
-        raise Exception("No known large integer representation works")
-
-    def configure_sequence_type(store):
-        for val in ['oracle', 'postgres', 'nvf', 'db2', 'mysql', 'update']:
-            store.config['sequence_type'] = val
-            store._set_sql_flavour()
-            if store._test_sequence_type():
-                store.log.info("sequence_type=%s", val)
-                return
-        raise Exception("No known sequence type works")
-
-    def _drop_if_exists(store, otype, name):
-        try:
-            store.sql("DROP " + otype + " " + name)
-            store.commit()
-        except store.module.DatabaseError:
-            store.rollback()
-
-    def drop_table_if_exists(store, obj):
-        store._drop_if_exists("TABLE", obj)
-    def drop_view_if_exists(store, obj):
-        store._drop_if_exists("VIEW", obj)
-
-    def drop_sequence_if_exists(store, key):
-        try:
-            store.drop_sequence(key)
-        except store.module.DatabaseError:
-            store.rollback()
-
-    def drop_column_if_exists(store, table, column):
-        try:
-            store.ddl("ALTER TABLE " + table + " DROP COLUMN " + column)
-        except store.module.DatabaseError:
-            store.rollback()
-
-    def configure_ddl_implicit_commit(store):
-        if 'create_table_epilogue' not in store.config:
-            store.config['create_table_epilogue'] = ''
-        for val in ['true', 'false']:
-            store.config['ddl_implicit_commit'] = val
-            store._set_sql_flavour()
-            if store._test_ddl():
-                store.log.info("ddl_implicit_commit=%s", val)
-                return
-        raise Exception("Can not test for DDL implicit commit.")
-
-    def _test_ddl(store):
-        """Test whether DDL performs implicit commit."""
-
-        store.drop_table_if_exists("abe_test_1")
-        store.ddl(
-            "CREATE TABLE abe_test_1 ("
-            " abe_test_1_id NUMERIC(12) NOT NULL PRIMARY KEY,"
-            " foo VARCHAR(10))")
-        store.rollback()
-
-        try:
-            store.selectall("SELECT MAX(abe_test_1_id) FROM abe_test_1")
-            return True
-        except store.module.DatabaseError, e:
-            store.rollback()
-            return False
-        except Exception:
-            store.rollback()
-            return False
-        finally:
-            store.drop_table_if_exists("abe_test_1")
-
-    def configure_create_table_epilogue(store):
-        for val in ['', ' ENGINE=InnoDB']:
-            store.config['create_table_epilogue'] = val
-            store._set_sql_flavour()
-            if store._test_transaction():
-                store.log.info("create_table_epilogue='%s'", val)
-                return
-        raise Exception("Can not create a transactional table.")
-
-    def _test_transaction(store):
-        """Test whether CREATE TABLE needs ENGINE=InnoDB for rollback."""
-        store.drop_table_if_exists("abe_test_1")
-        try:
-            store.ddl(
-                "CREATE TABLE abe_test_1 (a NUMERIC(12))")
-            store.sql("INSERT INTO abe_test_1 (a) VALUES (4)")
-            store.commit()
-            store.sql("INSERT INTO abe_test_1 (a) VALUES (5)")
-            store.rollback()
-            data = [int(row[0]) for row in store.selectall(
-                    "SELECT a FROM abe_test_1")]
-            return data == [4]
-        except store.module.DatabaseError, e:
-            store.rollback()
-            return False
-        except Exception, e:
-            store.rollback()
-            return False
-        finally:
-            store.drop_table_if_exists("abe_test_1")
-
-    def configure_max_varchar(store):
-        """Find the maximum VARCHAR width, up to 0xffffffff"""
-        lo = 0
-        hi = 1 << 32
-        mid = hi - 1
-        store.config['max_varchar'] = str(mid)
-        store.drop_table_if_exists("abe_test_1")
-        while True:
-            store.drop_table_if_exists("abe_test_1")
-            try:
-                store.ddl("""CREATE TABLE abe_test_1
-                           (a VARCHAR(%d), b VARCHAR(%d))""" % (mid, mid))
-                store.sql("INSERT INTO abe_test_1 (a, b) VALUES ('x', 'y')")
-                row = store.selectrow("SELECT a, b FROM abe_test_1")
-                if [x for x in row] == ['x', 'y']:
-                    lo = mid
-                else:
-                    hi = mid
-            except store.module.DatabaseError, e:
-                store.rollback()
-                hi = mid
-            except Exception, e:
-                store.rollback()
-                hi = mid
-            if lo + 1 == hi:
-                store.config['max_varchar'] = str(lo)
-                store.log.info("max_varchar=%s", store.config['max_varchar'])
-                break
-            mid = (lo + hi) / 2
-        store.drop_table_if_exists("abe_test_1")
-
-    def configure_clob_type(store):
-        """Find the name of the CLOB type, if any."""
-        long_str = 'x' * 10000
-        store.drop_table_if_exists("abe_test_1")
-        for val in ['CLOB', 'LONGTEXT', 'TEXT', 'LONG']:
-            try:
-                store.ddl("CREATE TABLE abe_test_1 (a %s)" % (val,))
-                store.sql("INSERT INTO abe_test_1 (a) VALUES (?)",
-                          (store.binin(long_str),))
-                out = store.selectrow("SELECT a FROM abe_test_1")[0]
-                if store.binout(out) == long_str:
-                    store.config['clob_type'] = val
-                    store.log.info("clob_type=%s", val)
-                    return
-                else:
-                    store.log.debug("out=%s", repr(out))
-            except store.module.DatabaseError, e:
-                store.rollback()
-            except Exception, e:
-                try:
-                    store.rollback()
-                except Exception:
-                    # Fetching a CLOB really messes up Easysoft ODBC Oracle.
-                    store.reconnect()
-            finally:
-                store.drop_table_if_exists("abe_test_1")
-        store.log.info("No native type found for CLOB.")
-        store.config['clob_type'] = NO_CLOB
-
-    def _test_binary_type(store):
-        store.drop_table_if_exists("abe_test_1")
-        try:
-            store.ddl(
-                "CREATE TABLE abe_test_1 (test_id NUMERIC(2) NOT NULL PRIMARY KEY,"
-                " test_bit BIT(256), test_varbit BIT VARYING(" + str(8 * MAX_SCRIPT) + "))")
-            val = str(''.join(map(chr, range(0, 256, 8))))
-            store.sql("INSERT INTO abe_test_1 (test_id, test_bit, test_varbit)"
-                      " VALUES (?, ?, ?)",
-                      (1, store.hashin(val), store.binin(val)))
-            (bit, vbit) = store.selectrow(
-                "SELECT test_bit, test_varbit FROM abe_test_1")
-            if store.hashout(bit) != val:
-                return False
-            if store.binout(vbit) != val:
-                return False
-            return True
-        except store.module.DatabaseError, e:
-            store.rollback()
-            return False
-        except Exception, e:
-            store.rollback()
-            return False
-        finally:
-            store.drop_table_if_exists("abe_test_1")
-
-    def _test_int_type(store):
-        store.drop_view_if_exists("abe_test_v1")
-        store.drop_table_if_exists("abe_test_1")
-        try:
-            store.ddl(
-                """CREATE TABLE abe_test_1 (test_id NUMERIC(2) NOT NULL PRIMARY KEY,
-                 txout_value NUMERIC(30), i2 NUMERIC(20))""")
-            store.ddl(
-                """CREATE VIEW abe_test_v1 AS SELECT test_id,
-                 txout_value txout_approx_value, txout_value i1, i2
-                 FROM abe_test_1""")
-            v1 = 2099999999999999
-            v2 = 1234567890
-            store.sql("INSERT INTO abe_test_1 (test_id, txout_value, i2)"
-                      " VALUES (?, ?, ?)",
-                      (1, store.intin(v1), v2))
-            store.commit()
-            prod, o1 = store.selectrow(
-                "SELECT txout_approx_value * i2, i1 FROM abe_test_v1")
-            prod = int(prod)
-            o1 = int(o1)
-            if prod < v1 * v2 * 1.0001 and prod > v1 * v2 * 0.9999 and o1 == v1:
-                v3 = 9226543405000000000L
-                store.sql("""INSERT INTO abe_test_1 (test_id, txout_value)
-                           VALUES (2, ?)""", (store.intin(v3),))
-                (v3o,) = store.selectrow("SELECT txout_value FROM abe_test_1"
-                                         " WHERE test_id = 2")
-                return abs(float(int(v3o)) / v3 - 1.0) < 0.0001
-            return False
-        except store.module.DatabaseError, e:
-            store.rollback()
-            return False
-        except Exception, e:
-            store.rollback()
-            return False
-        finally:
-            store.drop_view_if_exists("abe_test_v1")
-            store.drop_table_if_exists("abe_test_1")
-
-    def _test_sequence_type(store):
-        store.drop_table_if_exists("abe_test_1")
-        store.drop_sequence_if_exists("abe_test_1")
-
-        try:
-            store.ddl(
-                """CREATE TABLE abe_test_1 (
-                    abe_test_1_id NUMERIC(12) NOT NULL PRIMARY KEY,
-                    foo VARCHAR(10))""")
-            store.create_sequence('abe_test_1')
-            id1 = store.new_id('abe_test_1')
-            id2 = store.new_id('abe_test_1')
-            if int(id1) != int(id2):
-                return True
-            return False
-        except store.module.DatabaseError, e:
-            store.rollback()
-            return False
-        except Exception, e:
-            store.rollback()
-            return False
-        finally:
-            store.drop_table_if_exists("abe_test_1")
-            try:
-                store.drop_sequence("abe_test_1")
-            except store.module.DatabaseError:
-                store.rollback()
-
-    def configure_limit_style(store):
-        for val in ['native', 'emulated']:
-            store.config['limit_style'] = val
-            store._set_sql_flavour()
-            if store._test_limit_style():
-                store.log.info("limit_style=%s", val)
-                return
-        raise Exception("Can not emulate LIMIT.")
-
-    def _test_limit_style(store):
-        store.drop_table_if_exists("abe_test_1")
-        try:
-            store.ddl(
-                """CREATE TABLE abe_test_1 (
-                    abe_test_1_id NUMERIC(12) NOT NULL PRIMARY KEY)""")
-            for id in (2, 4, 6, 8):
-                store.sql("INSERT INTO abe_test_1 (abe_test_1_id) VALUES (?)",
-                          (id,))
-            rows = store.selectall(
-                """SELECT abe_test_1_id FROM abe_test_1 ORDER BY abe_test_1_id
-                    LIMIT 3""")
-            return [int(row[0]) for row in rows] == [2, 4, 6]
-        except store.module.DatabaseError, e:
-            store.rollback()
-            return False
-        except Exception, e:
-            store.rollback()
-            return False
-        finally:
-            store.drop_table_if_exists("abe_test_1")
->>>>>>> 33d57f4c
 
     def save_config(store):
         store.config['schema_version'] = SCHEMA_VERSION
