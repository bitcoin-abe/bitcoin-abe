# Copyright(C) 2011,2012,2013,2014 by Abe developers.

# DataStore.py: back end database access for Abe.

# This program is free software: you can redistribute it and/or modify
# it under the terms of the GNU Affero General Public License as
# published by the Free Software Foundation, either version 3 of the
# License, or (at your option) any later version.
# 
# This program is distributed in the hope that it will be useful, but
# WITHOUT ANY WARRANTY; without even the implied warranty of
# MERCHANTABILITY or FITNESS FOR A PARTICULAR PURPOSE.  See the GNU
# Affero General Public License for more details.
# 
# You should have received a copy of the GNU Affero General Public
# License along with this program.  If not, see
# <http://www.gnu.org/licenses/agpl.html>.

# This module combines three functions that might be better split up:
# 1. Abe's schema
# 2. Abstraction over the schema for importing blocks, etc.
# 3. Code to load data by scanning blockfiles or using JSON-RPC.

import os
import re
import errno
import logging

import SqlAbstraction

import Chain

# bitcointools -- modified deserialize.py to return raw transaction
import BCDataStream
import deserialize
import util
import base58

SCHEMA_TYPE = "Abe"
SCHEMA_VERSION = SCHEMA_TYPE + "39"

CONFIG_DEFAULTS = {
    "dbtype":             None,
    "connect_args":       None,
    "binary_type":        None,
    "int_type":           None,
    "int64_type":         None,
    "upgrade":            None,
    "rescan":             None,
    "commit_bytes":       None,
    "log_sql":            None,
    "log_rpc":            None,
    "datadir":            None,
    "ignore_bit8_chains": None,
    "use_firstbits":      False,
    "keep_scriptsig":     True,
    "import_tx":          [],
    "external_tx":        True,
    "pubkey_pubkey":      False,
    "coin_days_destroyed": False,
    "default_loader":     "default",
}

WORK_BITS = 160

CHAIN_CONFIG = [
    {"chain":"Bitcoin"},
    {"chain":"Testnet"},
    {"chain":"Namecoin"},
    {"chain":"Weeds", "network":"Weedsnet",
     "code3":"WDS", "address_version":"\xf3", "magic":"\xf8\xbf\xb5\xda"},
    {"chain":"BeerTokens",
     "code3":"BER", "address_version":"\xf2", "magic":"\xf7\xbf\xb5\xdb"},
    {"chain":"SolidCoin",
     "code3":"SCN", "address_version":"\x7d", "magic":"\xde\xad\xba\xbe"},
    {"chain":"ScTestnet",
     "code3":"SC0", "address_version":"\x6f", "magic":"\xca\xfe\xba\xbe"},
    {"chain":"Worldcoin",
     "code3":"WDC", "address_version":"\x49", "magic":"\xfb\xc0\xb6\xdb"},
    {"chain":"NovaCoin"},
    {"chain":"CryptoCash"},
    {"chain":"Anoncoin","code3":"ANC", "address_version":"\u0017", "magic":"\xFA\xCA\xBA\xDA" },
    {"chain":"Hirocoin"},
    #{"chain":"",
    # "code3":"", "address_version":"\x", "magic":""},
    ]

NULL_PUBKEY_HASH = "\0" * Chain.PUBKEY_HASH_LENGTH
NULL_PUBKEY_ID = -1
PUBKEY_ID_NETWORK_FEE = NULL_PUBKEY_ID

# Size of the script and pubkey columns in bytes.
MAX_SCRIPT = 1000000
MAX_PUBKEY = 65

NO_CLOB = 'BUG_NO_CLOB'

# XXX This belongs in another module.
class InvalidBlock(Exception):
    pass
class MerkleRootMismatch(InvalidBlock):
    def __init__(ex, block_hash, tx_hashes):
        ex.block_hash = block_hash
        ex.tx_hashes = tx_hashes
    def __str__(ex):
        return 'Block header Merkle root does not match its transactions. ' \
            'block hash=%s' % (ex.block_hash[::-1].encode('hex'),)

class MalformedHash(ValueError):
    pass

class MalformedAddress(ValueError):
    pass

class DataStore(object):

    """
    Bitcoin data storage class based on DB-API 2 and standard SQL with
    workarounds to support SQLite3, PostgreSQL/psycopg2, MySQL,
    Oracle, ODBC, and IBM DB2.
    """

    def __init__(store, args):
        """
        Open and store a connection to the SQL database.

        args.dbtype should name a DB-API 2 driver module, e.g.,
        "sqlite3".

        args.connect_args should be an argument to the module's
        connect() method, or None for no argument, or a list of
        arguments, or a dictionary of named arguments.

        args.datadir names Bitcoin data directories containing
        blk0001.dat to scan for new blocks.
        """
        if args.datadir is None:
            args.datadir = util.determine_db_dir()
        if isinstance(args.datadir, str):
            args.datadir = [args.datadir]

        store.args = args
        store.log = logging.getLogger(__name__)

        store.rpclog = logging.getLogger(__name__ + ".rpc")
        if not args.log_rpc:
            store.rpclog.setLevel(logging.ERROR)

        if args.dbtype is None:
            store.log.warn("dbtype not configured, see abe.conf for examples");
            store.dbmodule = None
            store.config = CONFIG_DEFAULTS.copy()
            store.datadirs = []
            store.use_firstbits = CONFIG_DEFAULTS['use_firstbits']
            return
        store.dbmodule = __import__(args.dbtype)

        sql_args = lambda: 1
        sql_args.module = store.dbmodule
        sql_args.connect_args = args.connect_args
<<<<<<< HEAD
=======
        sql_args.binary_type = args.binary_type
        sql_args.int_type = args.int_type
>>>>>>> 14cd464c
        sql_args.log_sql = args.log_sql
        sql_args.prefix = "abe_"
        sql_args.config = {}
        store.sql_args = sql_args
        store.set_db(None)
        store.init_sql()

        store._blocks = {}

        # Read the CONFIG and CONFIGVAR tables if present.
        store.config = store._read_config()

        for boolean_param in ('keep_scriptsig', 'external_tx', 'pubkey_pubkey', 'coin_days_destroyed'):
            if store.config is None:
                val = getattr(args, boolean_param)
            elif boolean_param in store.config:
                val = (store.config.get(boolean_param) == "true")
            else:
                val = CONFIG_DEFAULTS[boolean_param]
            setattr(store, 'conf_' + boolean_param, val)

        store.refresh_ddl()

        if store.config is None:
            store.initialize()
        else:
            store.init_sql()

            if store.config['schema_version'] == SCHEMA_VERSION:
                pass
            elif args.upgrade:
                import upgrade
                upgrade.upgrade_schema(store)
            else:
                raise Exception(
                    "Database schema version (%s) does not match software"
                    " (%s).  Please run with --upgrade to convert database."
                    % (store.config['schema_version'], SCHEMA_VERSION))
        store._sql.auto_reconnect = True

        if args.rescan:
            store.sql("UPDATE datadir SET blkfile_number=1, blkfile_offset=0")

        store._init_datadirs()
        store.init_chains()

        store.commit_bytes = args.commit_bytes
        if store.commit_bytes is None:
            store.commit_bytes = 0  # Commit whenever possible.
        else:
            store.commit_bytes = int(store.commit_bytes)
        store.bytes_since_commit = 0

        store.use_firstbits = (store.config['use_firstbits'] == "true")

        for hex_tx in args.import_tx:
            chain_name = None
            if isinstance(hex_tx, dict):
                chain_name = hex_tx.get("chain")
                hex_tx = hex_tx.get("tx")
            store.maybe_import_binary_tx(chain_name, str(hex_tx).decode('hex'))

        store.default_loader = args.default_loader
        if store.conf_external_tx:
            store._define_external_id(datadir_id_bits=7, blkfile_offset_bits=32)  # XXX params could be configurable
            store.clear_mempool()
            store._mempool = {}
            store._mempool_size = 0
            store._mmap_cache = {}

        store.commit()

    def set_db(store, db):
        store._sql = db

    def get_db(store):
        return store._sql

    def connect(store):
        return store._sql.connect()

    def reconnect(store):
        return store._sql.reconnect()

    def close(store):
        store._sql.close()

    def commit(store):
        store._sql.commit()

    def rollback(store):
        store._sql.rollback()

    def sql(store, stmt, params=()):
        store._sql.sql(stmt, params)

    def ddl(store, stmt):
        store._sql.ddl(stmt)

    def selectrow(store, stmt, params=()):
        return store._sql.selectrow(stmt, params)

    def selectall(store, stmt, params=()):
        return store._sql.selectall(stmt, params)

    def rowcount(store):
        return store._sql.rowcount()

    def create_sequence(store, key):
        store._sql.create_sequence(key)

    def drop_sequence(store, key):
        store._sql.drop_sequence(key)

    def new_id(store, key):
        return store._sql.new_id(key)

    def init_sql(store):
        sql_args = store.sql_args
        if hasattr(store, 'config'):
            for name in store.config.keys():
                if name.startswith('sql.'):
                    sql_args.config[name[len('sql.'):]] = store.config[name]
        if store._sql:
            store._sql.close()  # XXX Could just set_flavour.
        store.set_db(SqlAbstraction.SqlAbstraction(sql_args))
        store.init_binfuncs()

    def init_binfuncs(store):
        store.binin       = store._sql.binin
        store.binin_hex   = store._sql.binin_hex
        store.binin_int   = store._sql.binin_int
        store.binout      = store._sql.binout
        store.binout_hex  = store._sql.binout_hex
        store.binout_int  = store._sql.binout_int
        store.intin       = store._sql.intin
<<<<<<< HEAD
        store.intout      = store._sql.intout
=======
>>>>>>> 14cd464c
        store.hashin      = store._sql.revin
        store.hashin_hex  = store._sql.revin_hex
        store.hashout     = store._sql.revout
        store.hashout_hex = store._sql.revout_hex

    def _read_config(store):
        # Read table CONFIGVAR if it exists.
        config = {}
        try:
            for name, value in store.selectall("""
                SELECT configvar_name, configvar_value
                  FROM configvar"""):
                config[name] = '' if value is None else value
            if config:
                return config

        except store.dbmodule.DatabaseError:
            try:
                store.rollback()
            except Exception:
                pass

        # Read legacy table CONFIG if it exists.
        try:
            row = store.selectrow("""
                SELECT schema_version, binary_type
                  FROM config
                 WHERE config_id = 1""")
            sv, btype = row
            return { 'schema_version': sv, 'binary_type': btype }
        except Exception:
            try:
                store.rollback()
            except Exception:
                pass

        # Return None to indicate no schema found.
        return None

    def _init_datadirs(store):
        """Parse store.args.datadir, create store.datadirs."""
        if store.args.datadir == []:
            store.datadirs = []
            return

        datadirs = {}
        for row in store.selectall("""
            SELECT datadir_id, dirname, blkfile_number, blkfile_offset,
                   chain_id
              FROM datadir"""):
            id, dir, num, offs, chain_id = row
            datadirs[dir] = {
                "id": id,
                "dirname": dir,
                "blkfile_number": int(num),
                "blkfile_offset": int(offs),
                "chain_id": store.intout(chain_id),
                "loader": None}

        #print("datadirs: %r" % datadirs)

        # By default, scan every dir we know.  This doesn't happen in
        # practise, because abe.py sets ~/.bitcoin as default datadir.
        if store.args.datadir is None:
            store.datadirs = datadirs.values()
            return

        def lookup_chain_id(name):
            row = store.selectrow(
                "SELECT chain_id FROM chain WHERE chain_name = ?",
                (name,))
            return None if row is None else int(row[0])

        store.datadirs = []
        for dircfg in store.args.datadir:
            loader = None
            conf = None
            datadir_id = None

            if isinstance(dircfg, dict):
                #print("dircfg is dict: %r" % dircfg)  # XXX
                dirname = dircfg.get('dirname')
                if dirname is None:
                    raise ValueError(
                        'Missing dirname in datadir configuration: '
                        + str(dircfg))
                if dirname in datadirs:
                    d = datadirs[dirname]
                    d['loader'] = dircfg.get('loader')
                    d['conf'] = dircfg.get('conf')
                    if d['chain_id'] is None and 'chain' in dircfg:
                        d['chain_id'] = lookup_chain_id(dircfg['chain'])
                    store.datadirs.append(d)
                    continue

                loader = dircfg.get('loader')
                conf = dircfg.get('conf')
                chain_id = dircfg.get('chain_id')
                if chain_id is None:
                    chain_name = dircfg.get('chain')
                    chain_id = lookup_chain_id(chain_name)

                    if chain_id is None and chain_name is not None:
                        chain_id = store.new_id('chain')
                        datadir_id = chain_id

                        code3 = dircfg.get('code3')
                        if code3 is None:
                            # XXX Should default via policy.
                            code3 = '000' if chain_id > 999 else "%03d" % (
                                chain_id,)

                        addr_vers = dircfg.get('address_version')
                        if addr_vers is None:
                            addr_vers = "\0"
                        elif isinstance(addr_vers, unicode):
                            addr_vers = addr_vers.encode('latin_1')

                        script_addr_vers = dircfg.get('script_addr_vers')
                        if script_addr_vers is None:
                            script_addr_vers = "\x05"
                        elif isinstance(script_addr_vers, unicode):
                            script_addr_vers = script_addr_vers.encode('latin_1')

                        decimals = dircfg.get('decimals')
                        if decimals is not None:
                            decimals = int(decimals)

                        # XXX Could do chain_magic, but this datadir won't
                        # use it, because it knows its chain.

                        store.sql("""
                            INSERT INTO chain (
                                chain_id, chain_name, chain_code3,
                                chain_address_version, chain_script_addr_vers, chain_policy,
                                chain_decimals
                            ) VALUES (?, ?, ?, ?, ?, ?, ?)""",
                                  (chain_id, chain_name, code3,
                                   store.binin(addr_vers), store.binin(script_addr_vers),
                                   dircfg.get('policy', chain_name), decimals))
                        store.commit()
                        store.log.warning("Assigned chain_id %d to %s",
                                          chain_id, chain_name)

            elif dircfg in datadirs:
                store.datadirs.append(datadirs[dircfg])
                continue
            else:
                # Not a dict.  A string naming a directory holding
                # standard chains.
                dirname = dircfg
                chain_id = None

            d = {
                "id": store.new_id("chain") if datadir_id is None else datadir_id,
                "dirname": dirname,
                "blkfile_number": 1,
                "blkfile_offset": 0,
                "chain_id": chain_id,
                "loader": loader,
                "conf": conf,
                }
            store.datadirs.append(d)

    def init_chains(store):
        store.chains_by = lambda: 0
        store.chains_by.id = {}
        store.chains_by.name = {}
        store.chains_by.magic = {}

        # Legacy config option.
        no_bit8_chains = store.args.ignore_bit8_chains or []
        if isinstance(no_bit8_chains, str):
            no_bit8_chains = [no_bit8_chains]

        for chain_id, magic, chain_name, chain_code3, address_version, script_addr_vers, \
                chain_policy, chain_decimals in \
                store.selectall("""
                    SELECT chain_id, chain_magic, chain_name, chain_code3,
                           chain_address_version, chain_script_addr_vers, chain_policy, chain_decimals
                      FROM chain
                """):
            chain = Chain.create(
                id              = int(chain_id),
                magic           = store.binout(magic),
                name            = unicode(chain_name),
                code3           = chain_code3 and unicode(chain_code3),
                address_version = store.binout(address_version),
                script_addr_vers = store.binout(script_addr_vers),
                policy          = unicode(chain_policy),
                decimals        = None if chain_decimals is None else \
                    int(chain_decimals))

            # Legacy config option.
            if chain.name in no_bit8_chains and \
                    chain.has_feature('block_version_bit8_merge_mine'):
                chain = Chain.create(src=chain, policy="LegacyNoBit8")

            store.chains_by.id[chain.id] = chain
            store.chains_by.name[chain.name] = chain
            store.chains_by.magic[bytes(chain.magic)] = chain

    def get_chain_by_id(store, chain_id):
        return store.chains_by.id[int(chain_id)]

    def get_chain_by_name(store, name):
        return store.chains_by.name.get(name, None)

    def get_default_chain(store):
        store.log.debug("Falling back to default (Bitcoin) policy.")
        return Chain.create(None)

    def get_ddl(store, key):
        return store._ddl[key]

    def refresh_ddl(store):
        store._ddl = {
            "chain_summary":
# XXX I could do a lot with MATERIALIZED views.
"""CREATE VIEW chain_summary AS SELECT
    cc.chain_id,
    cc.in_longest,
    b.block_id,
    b.block_hash,
    b.block_version,
    b.block_hashMerkleRoot,
    b.block_nTime,
    b.block_nBits,
    b.block_nNonce,
    cc.block_height,
    b.prev_block_id,
    prev.block_hash prev_block_hash,
    b.block_chain_work,
    b.block_num_tx,
    b.block_value_in,
    b.block_value_out,
    b.block_total_satoshis,
    b.block_total_seconds""" + (""",
    b.block_satoshi_seconds,
    b.block_total_ss,
    b.block_ss_destroyed""" if store.conf_coin_days_destroyed else "") + """
FROM chain_candidate cc
JOIN block b ON (cc.block_id = b.block_id)
LEFT JOIN block prev ON (b.prev_block_id = prev.block_id)""",

            "txout_detail":
"""CREATE VIEW txout_detail AS SELECT
    cc.chain_id,
    cc.in_longest,
    cc.block_id,
    b.block_hash,
    b.block_height,
    block_tx.tx_pos,
    tx.tx_id,
    tx.tx_hash,
    tx.tx_lockTime,
    tx.tx_version,
    tx.tx_size,
    txout.txout_id,
    txout.txout_pos,
    txout.txout_value,
    txout.txout_scriptPubKey,
    pubkey.pubkey_id,
    pubkey.pubkey_hash""" + (""",
    pubkey.pubkey""" if store.conf_pubkey_pubkey else "") + """
  FROM chain_candidate cc
  JOIN block b ON (cc.block_id = b.block_id)
  JOIN block_tx ON (b.block_id = block_tx.block_id)
  JOIN tx    ON (tx.tx_id = block_tx.tx_id)
  JOIN txout ON (tx.tx_id = txout.tx_id)
  LEFT JOIN pubkey ON (txout.pubkey_id = pubkey.pubkey_id)""",

            "txin_detail":
"""CREATE VIEW txin_detail AS SELECT
    cc.chain_id,
    cc.in_longest,
    cc.block_id,
    b.block_hash,
    b.block_height,
    block_tx.tx_pos,
    tx.tx_id,
    tx.tx_hash,
    tx.tx_lockTime,
    tx.tx_version,
    tx.tx_size,
    txin.txin_id,
    txin.txin_pos,
    txin.txout_id prevout_id""" + (""",
    txin.txin_scriptSig,
    txin.txin_sequence""" if store.conf_keep_scriptsig else """,
    NULL txin_scriptSig,
    NULL txin_sequence""") + """,
    prevout.txout_value txin_value,
    prevout.txout_scriptPubKey txin_scriptPubKey,
    pubkey.pubkey_id,
    pubkey.pubkey_hash""" + (""",
    pubkey.pubkey""" if store.conf_pubkey_pubkey else "") + """
  FROM chain_candidate cc
  JOIN block b ON (cc.block_id = b.block_id)
  JOIN block_tx ON (b.block_id = block_tx.block_id)
  JOIN tx    ON (tx.tx_id = block_tx.tx_id)
  JOIN txin  ON (tx.tx_id = txin.tx_id)
  LEFT JOIN txout prevout ON (txin.txout_id = prevout.txout_id)
  LEFT JOIN pubkey
      ON (prevout.pubkey_id = pubkey.pubkey_id)""",

            "txout_approx":
# View of txout for drivers like sqlite3 that can not handle large
# integer arithmetic.  For them, we transform the definition of
# txout_approx_value to DOUBLE PRECISION (approximate) by a CAST.
"""CREATE VIEW txout_approx AS SELECT
    txout_id,
    tx_id,
    txout_value txout_approx_value
  FROM txout""",

            "configvar":
# ABE accounting.  This table is read without knowledge of the
# database's SQL quirks, so it must use only the most widely supported
# features.
"""CREATE TABLE configvar (
    configvar_name  VARCHAR(100) NOT NULL PRIMARY KEY,
    configvar_value VARCHAR(255)
)""",

            "abe_sequences":
"""CREATE TABLE abe_sequences (
    sequence_key VARCHAR(100) NOT NULL PRIMARY KEY,
    nextid BIGINT
)""",
            }

    def initialize(store):
        """
        Create the database schema.
        """
        store.config = {}
        store.configure()

        for stmt in (

store._ddl['configvar'],

"""CREATE TABLE datadir (
    datadir_id  NUMERIC(10) NOT NULL PRIMARY KEY,
    dirname     VARCHAR(2000) NOT NULL,
    blkfile_number NUMERIC(8) NULL,
    blkfile_offset NUMERIC(20) NULL,
    chain_id    NUMERIC(10) NULL
)""",

# A block of the type used by Bitcoin.
"""CREATE TABLE block (
    block_id      NUMERIC(14) NOT NULL PRIMARY KEY,
    block_hash    BINARY(32)  UNIQUE NOT NULL,
    block_version NUMERIC(10),
    block_hashMerkleRoot BINARY(32),
    block_nTime   NUMERIC(20),
    block_nBits   NUMERIC(10),
    block_nNonce  NUMERIC(10),
    block_height  NUMERIC(14) NULL,
    prev_block_id NUMERIC(14) NULL,
    search_block_id NUMERIC(14) NULL,
    block_chain_work BINARY(""" + str(WORK_BITS / 8) + """),
    block_value_in NUMERIC(30) NULL,
    block_value_out NUMERIC(30),
    block_total_satoshis NUMERIC(26) NULL,
    block_total_seconds NUMERIC(20) NULL""" + (""",
    block_satoshi_seconds NUMERIC(28) NULL,
    block_total_ss NUMERIC(28) NULL,
    block_ss_destroyed NUMERIC(28) NULL""" if store.conf_coin_days_destroyed else "") + """,
    block_num_tx  NUMERIC(10) NOT NULL,
    FOREIGN KEY (prev_block_id) REFERENCES block (block_id) ON UPDATE CASCADE ON DELETE CASCADE,
    FOREIGN KEY (search_block_id) REFERENCES block (block_id) ON UPDATE CASCADE ON DELETE CASCADE
)""",

# CHAIN comprises a magic number, a policy, and (indirectly via
# CHAIN_LAST_BLOCK_ID and the referenced block's ancestors) a genesis
# block, possibly null.  A chain may have a currency code.
"""CREATE TABLE chain (
    chain_id    NUMERIC(10) NOT NULL PRIMARY KEY,
    chain_name  VARCHAR(100) UNIQUE NOT NULL,
<<<<<<< HEAD
    chain_code3 VARCHAR(4)     NULL,
=======
    chain_code3 VARCHAR(4)  NULL,
>>>>>>> 14cd464c
    chain_address_version VARBINARY(100) NOT NULL,
    chain_script_addr_vers VARBINARY(100) NULL,
    chain_magic BINARY(4)     NULL,
    chain_policy VARCHAR(255) NOT NULL,
    chain_decimals NUMERIC(2) NULL,
    chain_last_block_id NUMERIC(14) NULL,
    FOREIGN KEY (chain_last_block_id) REFERENCES block (block_id) ON UPDATE CASCADE ON DELETE SET NULL
)""",

# CHAIN_CANDIDATE lists blocks that are, or might become, part of the
# given chain.  IN_LONGEST is 1 when the block is in the chain, else 0.
# IN_LONGEST denormalizes information stored canonically in
# CHAIN.CHAIN_LAST_BLOCK_ID and BLOCK.PREV_BLOCK_ID.
"""CREATE TABLE chain_candidate (
    chain_id      NUMERIC(10) NOT NULL,
    block_id      NUMERIC(14) NOT NULL,
    in_longest    NUMERIC(1),
    block_height  NUMERIC(14),
    PRIMARY KEY (chain_id, block_id),
    FOREIGN KEY (block_id) REFERENCES block (block_id) ON UPDATE CASCADE ON DELETE CASCADE
)""",
"""CREATE INDEX x_cc_block ON chain_candidate (block_id)""",
"""CREATE INDEX x_cc_chain_block_height
    ON chain_candidate (chain_id, block_height)""",
"""CREATE INDEX x_cc_block_height ON chain_candidate (block_height)""",

# An orphan block must remember its hashPrev.
"""CREATE TABLE orphan_block (
    block_id      NUMERIC(14) NOT NULL PRIMARY KEY,
    block_hashPrev BINARY(32) NOT NULL,
<<<<<<< HEAD
    FOREIGN KEY (block_id) REFERENCES block (block_id) ON UPDATE CASCADE ON DELETE CASCADE
=======
    FOREIGN KEY (block_id) REFERENCES block (block_id)
>>>>>>> 14cd464c
)""",
"""CREATE INDEX x_orphan_block_hashPrev ON orphan_block (block_hashPrev)""",

# Denormalize the relationship inverse to BLOCK.PREV_BLOCK_ID.
"""CREATE TABLE block_next (
    block_id      NUMERIC(14) NOT NULL,
    next_block_id NUMERIC(14) NOT NULL,
    PRIMARY KEY (block_id, next_block_id),
    FOREIGN KEY (block_id) REFERENCES block (block_id) ON UPDATE CASCADE ON DELETE CASCADE,
    FOREIGN KEY (next_block_id) REFERENCES block (block_id) ON UPDATE CASCADE ON DELETE CASCADE
)""",

# A transaction of the type used by Bitcoin.
<<<<<<< HEAD
None if store.conf_external_tx else """CREATE TABLE tx (
    tx_id         BIGINT NOT NULL PRIMARY KEY,
=======
"""CREATE TABLE tx (
    tx_id         NUMERIC(26) NOT NULL PRIMARY KEY,
>>>>>>> 14cd464c
    tx_hash       BINARY(32)  UNIQUE NOT NULL,
    tx_version    NUMERIC(10),
    tx_lockTime   NUMERIC(10),
    tx_size       NUMERIC(10)
)""",

# Presence of transactions in blocks is many-to-many.
"""CREATE TABLE block_tx (
    block_id      NUMERIC(14) NOT NULL,
    tx_id         BIGINT NOT NULL,
    tx_pos        NUMERIC(10) NOT NULL,
    PRIMARY KEY (block_id, tx_id),
    UNIQUE (block_id, tx_pos),
    FOREIGN KEY (block_id) REFERENCES block (block_id) ON UPDATE CASCADE ON DELETE CASCADE""" + (
    "" if store.conf_external_tx else """,
    FOREIGN KEY (tx_id) REFERENCES tx (tx_id) ON UPDATE CASCADE ON DELETE CASCADE""") + """
)""",
"""CREATE INDEX x_block_tx_tx ON block_tx (tx_id)""",

# A public key for sending bitcoins.  PUBKEY_HASH is derivable from a
# Bitcoin or Testnet address.
<<<<<<< HEAD
None if store.conf_external_tx else """CREATE TABLE pubkey (
    pubkey_id     BIGINT NOT NULL PRIMARY KEY,
    pubkey_hash   BINARY(20)  UNIQUE NOT NULL""" + (""",
    pubkey        VARBINARY(""" + str(MAX_PUBKEY) + """) NULL""" if store.conf_pubkey_pubkey else "") + """
=======
"""CREATE TABLE pubkey (
    pubkey_id     NUMERIC(26) NOT NULL PRIMARY KEY,
    pubkey_hash   BINARY(20)  UNIQUE NOT NULL,
    pubkey        VARBINARY(""" + str(MAX_PUBKEY) + """) NULL
>>>>>>> 14cd464c
)""",

# XXX Should remove cascades for conf_external_tx since txin.pubkey_id is not unique.
"""CREATE TABLE multisig_pubkey (
    multisig_id   BIGINT NOT NULL,
    pubkey_id     BIGINT NOT NULL""" + ("" if store.conf_external_tx else """,
    FOREIGN KEY (multisig_id) REFERENCES pubkey (pubkey_id)
        ON UPDATE CASCADE ON DELETE CASCADE,
    FOREIGN KEY (pubkey_id) REFERENCES pubkey (pubkey_id)
        ON UPDATE CASCADE ON DELETE CASCADE""") + """
)""",
"""CREATE INDEX x_multisig_pubkey_multisig ON multisig_pubkey (multisig_id)""",
"""CREATE INDEX x_multisig_pubkey_pubkey ON multisig_pubkey (pubkey_id)""",

# A transaction out-point.
None if store.conf_external_tx else """CREATE TABLE txout (
    txout_id      BIGINT NOT NULL PRIMARY KEY,
    tx_id         BIGINT NOT NULL,
    txout_pos     NUMERIC(10) NOT NULL,
    txout_value   NUMERIC(30) NOT NULL,
    txout_scriptPubKey VARBINARY(""" + str(MAX_SCRIPT) + """),
<<<<<<< HEAD
    pubkey_id     BIGINT,
=======
    pubkey_id     NUMERIC(26),
>>>>>>> 14cd464c
    UNIQUE (tx_id, txout_pos),
    FOREIGN KEY (tx_id) REFERENCES tx (tx_id) ON UPDATE CASCADE ON DELETE CASCADE,
    FOREIGN KEY (pubkey_id) REFERENCES pubkey (pubkey_id) ON UPDATE CASCADE ON DELETE SET NULL
)""",
None if store.conf_external_tx else """CREATE INDEX x_txout_pubkey ON txout (pubkey_id)""",

# A transaction in-point.
# Under conf_external_tx, an output's tx and script and/or one of its spending inputs.
# Under conf_external_tx, txin.tx_id is the id of the previous output's tx, not the txin's,
# and tx_hash and pubkey_hash are often null where another row with the same id contains the hash.
"""CREATE TABLE txin (
    txin_id       BIGINT """ + ("NULL" if store.conf_external_tx else "NOT NULL PRIMARY KEY") + """,
    tx_id         BIGINT """ + ("NULL" if store.conf_external_tx else "NOT NULL") + (""",
    tx_hash       BINARY(32)  NULL,
    pubkey_id     BIGINT      NULL,
    pubkey_hash   BINARY(20)  NULL""" if store.conf_external_tx else """,
    txin_pos      NUMERIC(10) NOT NULL,
<<<<<<< HEAD
    txout_id      BIGINT      NULL,
=======
    txout_id      NUMERIC(26)""" + (""",
    txin_scriptSig VARBINARY(""" + str(MAX_SCRIPT) + """),
    txin_sequence NUMERIC(10)""" if store.keep_scriptsig else "") + """,
>>>>>>> 14cd464c
    UNIQUE (tx_id, txin_pos),
    FOREIGN KEY (tx_id) REFERENCES tx (tx_id) ON UPDATE CASCADE ON DELETE CASCADE""") + (""",
    txin_scriptSig VARBINARY(""" + str(MAX_SCRIPT) + """),
    txin_sequence NUMERIC(10)""" if store.conf_keep_scriptsig and not store.conf_external_tx else "") + """
)""",
None if store.conf_external_tx else """CREATE INDEX x_txin_txout ON txin (txout_id)""",
#"""CREATE UNIQUE INDEX x_txin_txin ON txin (txin_id) WHERE txin_id IS NOT NULL""" if store.conf_external_tx else None,
#"""CREATE UNIQUE INDEX x_txin_txin ON txin (txin_id)""" if store.conf_external_tx else None,
#"""CREATE INDEX x_txin_tx ON txin (tx_id)""" if store.conf_external_tx else None,
#"""CREATE INDEX x_txin_tx_hash ON txin (tx_hash) WHERE tx_hash IS NOT NULL""" if store.conf_external_tx else None,
"""CREATE INDEX x_txin_tx_hash ON txin (tx_hash)""" if store.conf_external_tx else None,
"""CREATE INDEX x_txin_pubkey ON txin (pubkey_id)""" if store.conf_external_tx else None,
#"""CREATE UNIQUE INDEX x_txin_pubkey_hash ON txin (pubkey_hash) WHERE pubkey_hash IS NOT NULL""" if store.conf_external_tx else None,
"""CREATE UNIQUE INDEX x_txin_pubkey_hash ON txin (pubkey_hash)""" if store.conf_external_tx else None,

# While TXIN.TXOUT_ID can not be found, we must remember TXOUT_POS,
# a.k.a. PREVOUT_N.
<<<<<<< HEAD
None if store.conf_external_tx else """CREATE TABLE unlinked_txin (
    txin_id       BIGINT NOT NULL PRIMARY KEY,
=======
"""CREATE TABLE unlinked_txin (
    txin_id       NUMERIC(26) NOT NULL PRIMARY KEY,
>>>>>>> 14cd464c
    txout_tx_hash BINARY(32)  NOT NULL,
    txout_pos     NUMERIC(10) NOT NULL,
    FOREIGN KEY (txin_id) REFERENCES txin (txin_id) ON UPDATE CASCADE ON DELETE CASCADE
)""",
None if store.conf_external_tx else """CREATE INDEX x_unlinked_txin_outpoint
    ON unlinked_txin (txout_tx_hash, txout_pos)""",

"""CREATE TABLE block_txin (
    block_id      NUMERIC(14) NOT NULL,
    txin_id       BIGINT NOT NULL,
    out_block_id  NUMERIC(14) NOT NULL,
    PRIMARY KEY (block_id, txin_id),
    FOREIGN KEY (block_id) REFERENCES block (block_id) ON UPDATE CASCADE ON DELETE CASCADE,
    FOREIGN KEY (txin_id) REFERENCES txin (txin_id) ON UPDATE CASCADE ON DELETE CASCADE,
    FOREIGN KEY (out_block_id) REFERENCES block (block_id) ON UPDATE CASCADE ON DELETE CASCADE
)""" if store.conf_coin_days_destroyed else None,

store._ddl['chain_summary'],
None if store.conf_external_tx else store._ddl['txout_detail'],
None if store.conf_external_tx else store._ddl['txin_detail'],
None if store.conf_external_tx else store._ddl['txout_approx'],

"""CREATE TABLE abe_lock (
    lock_id       NUMERIC(10) NOT NULL PRIMARY KEY,
    pid           VARCHAR(255) NULL
)""",
):
            if stmt is not None:
                try:
                    store.ddl(stmt)
                except Exception:
                    store.log.error("Failed: %s", stmt)
                    raise

        for key in ['chain', 'block']:
            store.create_sequence(key)

        if not store.conf_external_tx:
            for key in ['tx', 'txout', 'txin', 'pubkey']:
                store.create_sequence(key)

        store.sql("INSERT INTO abe_lock (lock_id) VALUES (1)")

        # Insert some well-known chain metadata.
        for conf in CHAIN_CONFIG:
            conf = conf.copy()
            conf["name"] = conf.pop("chain")

            chain = Chain.create(policy=conf["name"], **conf)
            store.insert_chain(chain)

        store.sql("""
            INSERT INTO """ + ("txin" if store.conf_external_tx else "pubkey") + """
                (pubkey_id, pubkey_hash) VALUES (?, ?)""",
                  (NULL_PUBKEY_ID, store.binin(NULL_PUBKEY_HASH)))

        if store.args.use_firstbits:
            store.config['use_firstbits'] = "true"
            store.ddl(
                """CREATE TABLE abe_firstbits (
                    pubkey_id       BIGINT NOT NULL,
                    block_id        NUMERIC(14) NOT NULL,
                    address_version VARBINARY(10) NOT NULL,
                    firstbits       VARCHAR(50) NOT NULL,
                    PRIMARY KEY (address_version, pubkey_id, block_id)""" + ("" if store.conf_external_tx else """,
                    FOREIGN KEY (pubkey_id) REFERENCES pubkey (pubkey_id) ON UPDATE CASCADE ON DELETE CASCADE""") + """,
                    FOREIGN KEY (block_id) REFERENCES block (block_id) ON UPDATE CASCADE ON DELETE CASCADE
                )""")
            store.ddl("""CREATE INDEX x_abe_firstbits ON abe_firstbits (address_version, firstbits)""")
            #store.ddl("""CREATE INDEX x_abe_firstbits_pubkey ON abe_firstbits (pubkey_id)""")
            #store.ddl("""CREATE INDEX x_abe_firstbits_block ON abe_firstbits (block_id)""")
        else:
            store.config['use_firstbits'] = "false"

        store.config['keep_scriptsig'] = \
            "true" if store.args.keep_scriptsig else "false"

        store.save_config()
        store.commit()

    def insert_chain(store, chain):
        chain.id = store.new_id("chain")
        store.sql("""
            INSERT INTO chain (
                chain_id, chain_magic, chain_name, chain_code3,
                chain_address_version, chain_script_addr_vers, chain_policy, chain_decimals
            ) VALUES (?, ?, ?, ?, ?, ?, ?, ?)""",
                  (chain.id, store.binin(chain.magic), chain.name,
                   chain.code3, store.binin(chain.address_version), store.binin(chain.script_addr_vers),
                   chain.name, chain.decimals))

    def get_lock(store):
        if store.version_below('Abe26'):
            return None
        conn = store.connect()
        cur = conn.cursor()
        cur.execute("UPDATE abe_lock SET pid = %d WHERE lock_id = 1"
                    % (os.getpid(),))
        if cur.rowcount != 1:
            raise Exception("unexpected rowcount")
        cur.close()

        # Check whether database supports concurrent updates.  Where it
        # doesn't (SQLite) we get exclusive access automatically.
        try:
            import random
            letters = "".join([chr(random.randint(65, 90)) for x in xrange(10)])
            store.sql("""
                INSERT INTO configvar (configvar_name, configvar_value)
                VALUES (?, ?)""",
                      ("upgrade-lock-" + letters, 'x'))
        except Exception:
            store.release_lock(conn)
            conn = None

        store.rollback()

        # XXX Should reread config.

        return conn

    def release_lock(store, conn):
        if conn:
            conn.rollback()
            conn.close()

    def version_below(store, vers):
        try:
            sv = float(store.config['schema_version'].replace(SCHEMA_TYPE, ''))
        except ValueError:
            return False
        vers = float(vers.replace(SCHEMA_TYPE, ''))
        return sv < vers

    def configure(store):
<<<<<<< HEAD
        config = store._sql.configure(
            binary_type=store.args.binary_type,
            int_type=store.args.int_type,
            int64_type=store.args.int64_type)
=======
        config = store._sql.configure()
>>>>>>> 14cd464c
        store.init_binfuncs()
        for name in config.keys():
            store.config['sql.' + name] = config[name]

    def save_config(store):
        store.config['schema_version'] = SCHEMA_VERSION
        for name in store.config.keys():
            store.save_configvar(name)

    def save_configvar(store, name):
        store.sql("UPDATE configvar SET configvar_value = ?"
                  " WHERE configvar_name = ?", (store.config[name], name))
        if store.rowcount() == 0:
            store.sql("INSERT INTO configvar (configvar_name, configvar_value)"
                      " VALUES (?, ?)", (name, store.config[name]))

    def set_configvar(store, name, value):
        store.config[name] = value
        store.save_configvar(name)

    def cache_block(store, block_id, height, prev_id, search_id):
        assert isinstance(block_id, int), block_id
        assert isinstance(height, int), height
        assert prev_id is None or isinstance(prev_id, int)
        assert search_id is None or isinstance(search_id, int)
        block = {
            'height':    height,
            'prev_id':   prev_id,
            'search_id': search_id}
        store._blocks[block_id] = block
        return block

    def _load_block(store, block_id):
        block = store._blocks.get(block_id)
        if block is None:
            row = store.selectrow("""
                SELECT block_height, prev_block_id, search_block_id
                  FROM block
                 WHERE block_id = ?""", (block_id,))
            if row is None:
                return None
            height, prev_id, search_id = row
            block = store.cache_block(
                block_id, int(height),
                store.intout(prev_id), store.intout(search_id))
        return block

    def get_block_id_at_height(store, height, descendant_id):
        if height is None:
            return None
        while True:
            block = store._load_block(descendant_id)
            if block['height'] == height:
                return descendant_id
            descendant_id = block[
                'search_id'
                if util.get_search_height(block['height']) >= height else
                'prev_id']

    def is_descended_from(store, block_id, ancestor_id):
#        ret = store._is_descended_from(block_id, ancestor_id)
#        store.log.debug("%d is%s descended from %d", block_id, '' if ret else ' NOT', ancestor_id)
#        return ret
#    def _is_descended_from(store, block_id, ancestor_id):
        block = store._load_block(block_id)
        ancestor = store._load_block(ancestor_id)
        height = ancestor['height']
        return block['height'] >= height and \
            store.get_block_id_at_height(height, block_id) == ancestor_id

    def get_block_height(store, block_id):
        return store._load_block(int(block_id))['height']

    def find_prev(store, hash):
        row = store.selectrow("""
            SELECT block_id, block_height, block_chain_work,
                   block_total_satoshis, block_nTime, block_total_seconds""" + (""",
                   block_satoshi_seconds, block_total_ss""" if store.conf_coin_days_destroyed else "") + """
              FROM block
             WHERE block_hash=?""", (store.hashin(hash),))
        if row is None:
            return (None, None, None, None, None, None, None, None)
        (id, height, chain_work, satoshis, nTime, seconds) = row[:6]
        (satoshi_seconds, total_ss) = row[6:] if store.conf_coin_days_destroyed else (None, None)
        return (id, store.intout(height), store.binout_int(chain_work),
                store.intout(satoshis), int(nTime), store.intout(seconds),
                store.intout(satoshi_seconds), store.intout(total_ss))

    def import_block(store, b, chain_ids=None, chain=None):

        # Import new transactions.

        if chain_ids is None:
            chain_ids = frozenset() if chain is None else frozenset([chain.id])

        b['value_in'] = 0
        b['value_out'] = 0
        b['value_destroyed'] = 0
        tx_hash_array = []

        # In the common case, all the block's txins _are_ linked, and we
        # can avoid a query if we notice this.
        all_txins_linked = True

        for pos in xrange(len(b['transactions'])):
            tx = b['transactions'][pos]

            if 'hash' not in tx:
                if chain is None:
                    store.log.debug("Falling back to SHA256 transaction hash")
                    tx['hash'] = util.double_sha256(tx['__data__'])
                else:
                    tx['hash'] = chain.transaction_hash(tx['__data__'])

            tx_hash_array.append(tx['hash'])
            tx_id = store.tx_find_id_and_value(tx, pos == 0, chain)

            if tx_id:
                if store.conf_external_tx and tx.get('tx_id') is not None and tx_id in store._mempool:
                    store.sql("UPDATE txin SET tx_id = ? WHERE tx_id = ?", (tx['tx_id'], tx_id))
                    store.sql("UPDATE block_tx SET tx_id = ? WHERE tx_id = ?", (tx['tx_id'], tx_id))
                    tx_id = tx['tx_id']
                    store._mempool.pop(tx_id)
                else:
                    tx['tx_id'] = tx_id
                all_txins_linked = False
            else:
                if store.commit_bytes == 0:
                    tx['tx_id'] = store.import_and_commit_tx(tx, pos == 0, chain)
                else:
                    tx['tx_id'] = store.import_tx(tx, pos == 0, chain)
                if tx.get('unlinked_count', 1) > 0:
                    all_txins_linked = False

            if tx['value_in'] is None:
                b['value_in'] = None
            elif b['value_in'] is not None:
                b['value_in'] += tx['value_in']
            b['value_out'] += tx['value_out']
            b['value_destroyed'] += tx['value_destroyed']

        # Get a new block ID.
        block_id = int(store.new_id("block"))
        b['block_id'] = block_id

        if chain is not None:
            # Verify Merkle root.
            if b['hashMerkleRoot'] != chain.merkle_root(tx_hash_array):
                raise MerkleRootMismatch(b['hash'], tx_hash_array)

        # Look for the parent block.
        hashPrev = b['hashPrev']
        if chain is None:
            # XXX No longer used.
            is_genesis = hashPrev == util.GENESIS_HASH_PREV
        else:
            is_genesis = hashPrev == chain.genesis_hash_prev

        (prev_block_id, prev_height, prev_work, prev_satoshis, prev_nTime, prev_seconds, prev_ss, prev_total_ss) = (
            (None, -1, 0, 0, b['nTime'], 0, 0, 0)
            if is_genesis else
            store.find_prev(hashPrev))

        b['prev_block_id'] = prev_block_id
        b['height'] = None if prev_height is None else prev_height + 1
        b['chain_work'] = util.calculate_work(prev_work, b['nBits'])

        if prev_seconds is None:
            b['seconds'] = None
        else:
            b['seconds'] = prev_seconds + b['nTime'] - prev_nTime
        if prev_satoshis is None or prev_satoshis < 0 or b['value_in'] is None:
            # XXX Abuse this field to save work in adopt_orphans.
            b['satoshis'] = -1 - b['value_destroyed']
        else:
            b['satoshis'] = prev_satoshis + b['value_out'] - b['value_in'] \
                - b['value_destroyed']

        if store.conf_coin_days_destroyed:
            if prev_satoshis is None or prev_satoshis < 0:
                ss_created = None
                b['total_ss'] = None
            else:
                ss_created = prev_satoshis * (b['nTime'] - prev_nTime)
                b['total_ss'] = prev_total_ss + ss_created

        if b['height'] is None or b['height'] < 2:
            b['search_block_id'] = None
        else:
            b['search_block_id'] = store.get_block_id_at_height(
                util.get_search_height(int(b['height'])),
                store.intout(prev_block_id))

        # Insert the block table row.
        try:
            store.sql(
                """INSERT INTO block (
                    block_id, block_hash, block_version, block_hashMerkleRoot,
                    block_nTime, block_nBits, block_nNonce, block_height,
                    prev_block_id, block_chain_work, block_value_in,
                    block_value_out, block_total_satoshis,
                    block_total_seconds, block_num_tx, search_block_id""" + (""",
                    block_total_ss""" if store.conf_coin_days_destroyed else "") + """
                ) VALUES (
                    ?, ?, ?, ?, ?, ?, ?, ?, ?, ?, ?, ?, ?, ?, ?, ?""" + (""",
                    ?""" if store.conf_coin_days_destroyed else "") + """
                )""",
                (block_id, store.hashin(b['hash']), store.intin(b['version']),
                 store.hashin(b['hashMerkleRoot']), store.intin(b['nTime']),
                 store.intin(b['nBits']), store.intin(b['nNonce']),
                 b['height'], prev_block_id,
                 store.binin_int(b['chain_work'], WORK_BITS),
                 store.intin(b['value_in']), store.intin(b['value_out']),
                 store.intin(b['satoshis']), store.intin(b['seconds']),
                 len(b['transactions']), b['search_block_id']) +
                 ((store.intin(b['total_ss']),) if store.conf_coin_days_destroyed else ()))

        except store.dbmodule.DatabaseError:

            if store.commit_bytes == 0:
                # Rollback won't undo any previous changes, since we
                # always commit.
                store.rollback()
                # If the exception is due to another process having
                # inserted the same block, it is okay.
                row = store.selectrow("""
                    SELECT block_id""" + (""",
                           block_satoshi_seconds""" if store.conf_coin_days_destroyed else "") + """
                      FROM block
                     WHERE block_hash = ?""",
                    (store.hashin(b['hash']),))
                if row:
                    store.log.info("Block already inserted; block_id %d unsued",
                                   block_id)
                    b['block_id'] = int(row[0])
                    if store.conf_coin_days_destroyed:
                        b['ss'] = store.intout(row[1])
                    store.offer_block_to_chains(b, chain_ids)
                    return

            # This is not an expected error, or our caller may have to
            # rewind a block file.  Let them deal with it.
            raise

        # List the block's transactions in block_tx.
        for tx_pos in xrange(len(b['transactions'])):
            tx = b['transactions'][tx_pos]
            store.sql("""
                INSERT INTO block_tx
                    (block_id, tx_id, tx_pos)
                VALUES (?, ?, ?)""",
                      (block_id, tx['tx_id'], tx_pos))
            store.log.info("block_tx %d %d", block_id, tx['tx_id'])

        if store.conf_coin_days_destroyed and b['height'] is not None:
            store._populate_block_txin(block_id)

            if all_txins_linked or not store._has_unlinked_txins(block_id):
                b['ss_destroyed'] = store._get_block_ss_destroyed(
                    block_id, b['nTime'],
                    map(lambda tx: tx['tx_id'], b['transactions']))
                if ss_created is None or prev_ss is None:
                    b['ss'] = None
                else:
                    b['ss'] = prev_ss + ss_created - b['ss_destroyed']

                store.sql("""
                    UPDATE block
                       SET block_satoshi_seconds = ?,
                           block_ss_destroyed = ?
                     WHERE block_id = ?""",
                          (store.intin(b['ss']),
                           store.intin(b['ss_destroyed']),
                           block_id))
            else:
                b['ss_destroyed'] = None
                b['ss'] = None

        # Store the inverse hashPrev relationship or mark the block as
        # an orphan.
        if prev_block_id:
            store.sql("""
                INSERT INTO block_next (block_id, next_block_id)
                VALUES (?, ?)""", (prev_block_id, block_id))
        elif not is_genesis:
            store.sql("INSERT INTO orphan_block (block_id, block_hashPrev)" +
                      " VALUES (?, ?)", (block_id, store.hashin(b['hashPrev'])))

        for row in store.selectall("""
            SELECT block_id FROM orphan_block WHERE block_hashPrev = ?""",
                                   (store.hashin(b['hash']),)):
            (orphan_id,) = row
            store.sql("UPDATE block SET prev_block_id = ? WHERE block_id = ?",
                      (block_id, orphan_id))
            store.sql("""
                INSERT INTO block_next (block_id, next_block_id)
                VALUES (?, ?)""", (block_id, orphan_id))
            store.sql("DELETE FROM orphan_block WHERE block_id = ?",
                      (orphan_id,))

        # offer_block_to_chains calls adopt_orphans, which propagates
        # block_height and other cumulative data to the blocks
        # attached above.
        store.offer_block_to_chains(b, chain_ids)

        return block_id

    def _populate_block_txin(store, block_id):
        if not store.conf_coin_days_destroyed:
            return

        # Create rows in block_txin.  In case of duplicate transactions,
        # choose the one with the lowest block ID.  XXX For consistency,
        # it should be the lowest height instead of block ID.
        for row in store.selectall("""
            SELECT txin.txin_id, MIN(obt.block_id)
              FROM block_tx bt
              JOIN txin ON (txin.tx_id = bt.tx_id)
              JOIN txout ON (txin.txout_id = txout.txout_id)
              JOIN block_tx obt ON (txout.tx_id = obt.tx_id)
             WHERE bt.block_id = ?
             GROUP BY txin.txin_id""", (block_id,)):
            (txin_id, oblock_id) = row
            if store.is_descended_from(block_id, int(oblock_id)):
                store.sql("""
                    INSERT INTO block_txin (block_id, txin_id, out_block_id)
                    VALUES (?, ?, ?)""",
                          (block_id, txin_id, oblock_id))

    def _has_unlinked_txins(store, block_id):
        (unlinked_count,) = store.selectrow("""
            SELECT COUNT(1)
              FROM block_tx bt
              JOIN txin ON (bt.tx_id = txin.tx_id)
              JOIN unlinked_txin u ON (txin.txin_id = u.txin_id)
             WHERE bt.block_id = ?""", (block_id,))
        return unlinked_count > 0

    def _get_block_ss_destroyed(store, block_id, nTime, tx_ids):
        block_ss_destroyed = 0
        for tx_id in tx_ids:
            destroyed = int(store.selectrow("""
                SELECT COALESCE(SUM(txout_approx.txout_approx_value *
                                    (? - b.block_nTime)), 0)
                  FROM block_txin bti
                  JOIN txin ON (bti.txin_id = txin.txin_id)
                  JOIN txout_approx ON (txin.txout_id = txout_approx.txout_id)
                  JOIN block_tx obt ON (txout_approx.tx_id = obt.tx_id)
                  JOIN block b ON (obt.block_id = b.block_id)
                 WHERE bti.block_id = ? AND txin.tx_id = ?""",
                                            (nTime, block_id, tx_id))[0])
            block_ss_destroyed += destroyed
        return block_ss_destroyed

    # Propagate cumulative values to descendant blocks.  Return info
    # about the longest chains containing b.  The returned dictionary
    # is keyed by the chain_id of a chain whose validation policy b
    # satisfies.  Each value is a pair (block, work) where block is
    # the best block descended from b in the given chain, and work is
    # the sum of orphan_work and the work between b and block.  Only
    # chains in chain_mask are considered.  Even if no known chain
    # contains b, this routine populates any descendant blocks'
    # cumulative statistics that are known for b and returns an empty
    # dictionary.
    def adopt_orphans(store, b, orphan_work, chain_ids, chain_mask):

        # XXX As originally written, this function occasionally hit
        # Python's recursion limit.  I am rewriting it iteratively
        # with minimal changes, hence the odd style.  Guido is
        # particularly unhelpful here, rejecting even labeled loops.

        ret = [None]
        def receive(x):
            ret[0] = x
        def doit():
            store._adopt_orphans_1(stack)
        stack = [receive, chain_mask, chain_ids, orphan_work, b, doit]
        while stack:
            stack.pop()()
        return ret[0]

    def _adopt_orphans_1(store, stack):
        def doit():
            store._adopt_orphans_1(stack)
        def continuation(x):
            store._adopt_orphans_2(stack, x)
        def didit():
            ret = stack.pop()
            stack.pop()(ret)

        b = stack.pop()
        orphan_work = stack.pop()
        chain_ids = stack.pop()
        chain_mask = stack.pop()
        ret = {}
        stack += [ ret, didit ]

        block_id = b['block_id']
        height = None if b['height'] is None else int(b['height'] + 1)

        # If adding block b, b will not yet be in chain_candidate, so
        # we rely on the chain_ids argument.  If called recursively,
        # look up chain_ids in chain_candidate.
        if not chain_ids:
            if chain_mask:
                chain_mask = chain_mask.intersection(
                    store.find_chains_containing_block(block_id))
            chain_ids = chain_mask

        for chain_id in chain_ids:
            ret[chain_id] = (b, orphan_work)

        for row in store.selectall("""
            SELECT bn.next_block_id, b.block_nBits,
                   b.block_value_out, b.block_value_in, b.block_nTime,
                   b.block_total_satoshis
              FROM block_next bn
              JOIN block b ON (bn.next_block_id = b.block_id)
             WHERE bn.block_id = ?""", (block_id,)):
            next_id, nBits, value_out, value_in, nTime, satoshis = row
            nBits = int(nBits)
            nTime = int(nTime)
            satoshis = store.intout(satoshis)
            new_work = util.calculate_work(orphan_work, nBits)

            if b['chain_work'] is None:
                chain_work = None
            else:
                chain_work = b['chain_work'] + new_work - orphan_work

            if value_in is None:
                value, count1, count2 = store.selectrow("""
                    SELECT SUM(txout.txout_value),
                           COUNT(1),
                           COUNT(txout.txout_value)
                      FROM block_tx bt
                      JOIN txin ON (bt.tx_id = txin.tx_id)
                      LEFT JOIN txout ON (txout.txout_id = txin.txout_id)
                     WHERE bt.block_id = ?""", (next_id,))
                if count1 == count2 + 1:
                    value_in = int(value)
                else:
                    store.log.warning(
                        "not updating block %d value_in: %s != %s + 1",
                        next_id, repr(count1), repr(count2))
            else:
                value_in = int(value_in)
            generated = None if value_in is None else int(value_out - value_in)

            if b['seconds'] is None:
                seconds = None
                total_ss = None
            else:
                new_seconds = nTime - b['nTime']
                seconds = b['seconds'] + new_seconds
                if b['total_ss'] is None or b['satoshis'] is None:
                    total_ss = None
                else:
                    total_ss = b['total_ss'] + new_seconds * b['satoshis']

            if satoshis < 0 and b['satoshis'] is not None and \
                    b['satoshis'] >= 0 and generated is not None:
                satoshis += 1 + b['satoshis'] + generated

            if height is None or height < 2:
                search_block_id = None
            else:
                search_block_id = store.get_block_id_at_height(
                    util.get_search_height(height), int(block_id))

            store.sql("""
                UPDATE block
                   SET block_height = ?,
                       block_chain_work = ?,
                       block_value_in = ?,
                       block_total_seconds = ?,
                       block_total_satoshis = ?,
                       search_block_id = ?""" + (""",
                       block_total_ss = ?""" if store.conf_coin_days_destroyed else "") + """
                 WHERE block_id = ?""",
                      (height, store.binin_int(chain_work, WORK_BITS),
                       store.intin(value_in),
                       store.intin(seconds), store.intin(satoshis),
                       search_block_id,) + (
                       (store.intin(total_ss),) if store.conf_coin_days_destroyed else ()) + (
                       next_id,))

            ss = None

            if height is not None:
                store.sql("""
                    UPDATE chain_candidate SET block_height = ?
                     WHERE block_id = ?""",
                    (height, next_id))

                store._populate_block_txin(int(next_id))

                if b['ss'] is None or store._has_unlinked_txins(next_id):
                    pass
                else:
                    tx_ids = map(
                        lambda row: row[0],
                        store.selectall("""
                            SELECT tx_id
                              FROM block_tx
                             WHERE block_id = ?""", (next_id,)))
                    destroyed = store._get_block_ss_destroyed(
                        next_id, nTime, tx_ids)
                    ss = b['ss'] + b['satoshis'] * (nTime - b['nTime']) \
                        - destroyed

                    store.sql("""
                        UPDATE block
                           SET block_satoshi_seconds = ?,
                               block_ss_destroyed = ?
                         WHERE block_id = ?""",
                              (store.intin(ss),
                               store.intin(destroyed),
                               next_id))

                if store.use_firstbits:
                    for (addr_vers,) in store.selectall("""
                        SELECT c.chain_address_version
                          FROM chain c
                          JOIN chain_candidate cc ON (c.chain_id = cc.chain_id)
                         WHERE cc.block_id = ?""", (next_id,)):
                        store.do_vers_firstbits(addr_vers, int(next_id))

            nb = {
                "block_id": next_id,
                "height": height,
                "chain_work": chain_work,
                "nTime": nTime,
                "seconds": seconds,
                "satoshis": satoshis,
                "total_ss": total_ss,
                "ss": ss}

            stack += [ret, continuation,
                      chain_mask, None, new_work, nb, doit]

    def _adopt_orphans_2(store, stack, next_ret):
        ret = stack.pop()
        for chain_id in ret.keys():
            pair = next_ret[chain_id]
            if pair and pair[1] > ret[chain_id][1]:
                ret[chain_id] = pair

    def _export_scriptPubKey(store, txout, chain, scriptPubKey):
        """In txout, set script_type, address_version, binaddr, and for multisig, required_signatures."""

        if scriptPubKey is None:
            txout['script_type'] = None
            txout['binaddr'] = None
            return

        script_type, data = chain.parse_txout_script(scriptPubKey)
        txout['script_type'] = script_type
        txout['address_version'] = chain.address_version

        if script_type == Chain.SCRIPT_TYPE_PUBKEY:
            txout['binaddr'] = chain.pubkey_hash(data)
        elif script_type == Chain.SCRIPT_TYPE_ADDRESS:
            txout['binaddr'] = data
        elif script_type == Chain.SCRIPT_TYPE_P2SH:
            txout['address_version'] = chain.script_addr_vers
            txout['binaddr'] = data
        elif script_type == Chain.SCRIPT_TYPE_MULTISIG:
            txout['required_signatures'] = data['m']
            txout['binaddr'] = chain.pubkey_hash(scriptPubKey)
            txout['subbinaddr'] = [
                chain.pubkey_hash(pubkey)
                for pubkey in data['pubkeys']
                ]
        elif script_type == Chain.SCRIPT_TYPE_BURN:
            txout['binaddr'] = NULL_PUBKEY_HASH
        else:
            txout['binaddr'] = None

    def export_block(store, chain=None, block_hash=None, block_number=None):
        """
        Return a dict with the following:

        * chain_candidates[]
            * chain
            * in_longest
        * chain_satoshis
        * chain_satoshi_seconds
        * chain_work
        * fees
        * generated
        * hash
        * hashMerkleRoot
        * hashPrev
        * height
        * nBits
        * next_block_hashes
        * nNonce
        * nTime
        * satoshis_destroyed
        * satoshi_seconds
        * transactions[]
            * fees
            * hash
            * in[]
                * address_version
                * binaddr
                * value
            * out[]
                * address_version
                * binaddr
                * value
            * size
        * value_out
        * version

        Additionally, for multisig inputs and outputs:

        * subbinaddr[]
        * required_signatures

        Additionally, for proof-of-stake chains:

        * is_proof_of_stake
        * proof_of_stake_generated
        """

        if block_number is None and block_hash is None:
            raise ValueError("export_block requires either block_hash or block_number")

        where = []
        bind = []

        if chain is not None:
            where.append('chain_id = ?')
            bind.append(chain.id)

        if block_hash is not None:
            where.append('block_hash = ?')
            bind.append(store.hashin_hex(block_hash))

        if block_number is not None:
            where.append('block_height = ? AND in_longest = 1')
            bind.append(block_number)

        sql = """
            SELECT
                chain_id,
                in_longest,
                block_id,
                block_hash,
                block_version,
                block_hashMerkleRoot,
                block_nTime,
                block_nBits,
                block_nNonce,
                block_height,
                prev_block_hash,
                block_chain_work,
                block_value_in,
                block_value_out,
                block_num_tx,
                block_total_satoshis,
                block_total_seconds""" + (""",
                block_satoshi_seconds,
                block_total_ss,
                block_ss_destroyed""" if store.conf_coin_days_destroyed else '') + """
              FROM chain_summary
             WHERE """ + ' AND '.join(where) + """
             ORDER BY
                in_longest DESC,
                chain_id DESC"""
        rows = store.selectall(sql, bind)

        if len(rows) == 0:
            return None

        row = rows[0][2:]
        def parse_cc(row):
            chain_id, in_longest = row[:2]
            return { "chain": store.get_chain_by_id(chain_id), "in_longest": in_longest }

        # Absent the chain argument, default to highest chain_id, preferring to avoid side chains.
        cc = map(parse_cc, rows)

        # "chain" may be None, but "found_chain" will not.
        found_chain = chain
        if found_chain is None:
            if len(cc) > 0:
                found_chain = cc[0]['chain']
            else:
                # Should not normally get here.
                found_chain = store.get_default_chain()

        (block_id, block_hash, block_version, hashMerkleRoot,
         nTime, nBits, nNonce, height,
         prev_block_hash, block_chain_work, value_in, value_out, num_tx,
         satoshis, seconds) = (
            row[0], store.hashout_hex(row[1]), row[2],
            store.hashout_hex(row[3]), row[4], int(row[5]), row[6],
            row[7], store.hashout_hex(row[8]),
            store.binout_int(row[9]), int(row[10]), int(row[11]), int(row[12]),
            store.intout(row[13]), store.intout(row[14]))

        if store.conf_coin_days_destroyed:
            ss, total_ss, destroyed = store.intout(row[15]), store.intout(row[16]), store.intout(row[17])

        next_hashes = [
            store.hashout_hex(hash) for hash, il in
            store.selectall("""
            SELECT DISTINCT n.block_hash, cc.in_longest
              FROM block_next bn
              JOIN block n ON (bn.next_block_id = n.block_id)
              JOIN chain_candidate cc ON (n.block_id = cc.block_id)
             WHERE bn.block_id = ?
             ORDER BY cc.in_longest DESC""",
                            (block_id,)) ]

        tx_ids = []
        txs = {}
        block_out = 0
        block_in = 0

        if store.conf_external_tx:
            for tx_id, tx_hash in store.selectall("""
                SELECT tx.tx_id, tx.tx_hash
                  FROM block_tx bt
                  JOIN tx ON (bt.tx_id = tx.tx_id)
                 WHERE bt.block_id = ?
                 ORDER BY bt.tx_pos""", (block_id,)):

                tx = store.get_external_tx_by_id(tx_id, found_chain)
                tx['hash'] = store.hashout_hex(tx_hash)
                tx_ids.append(tx_id)
                txs[tx_id] = tx
                store.get_external_tx_value(tx, tx_id == tx_ids[0], chain)
                tx['value_in'] = 0
                tx['value_out'] = 0
                tx['in'] = tx['txIn']
                tx['out'] = tx['txOut']

                for txout in tx['out']:
                    tx['value_out'] += txout['value']
                    store._export_scriptPubKey(txout, found_chain, txout['scriptPubKey'])
                block_out += tx['value_out']

                if not found_chain.is_coinbase_tx(tx):
                    for txin in tx['in']:
                        prevout = store.get_external_prevout(txin['prevout_hash'], txin['prevout_n'], found_chain)
                        if prevout is None:
                            tx['value_in'] = None
                            scriptPubKey = None
                        else:
                            txin['value'] = prevout['value']
                            if tx['value_in'] is not None:
                                tx['value_in'] += txin['value']
                            scriptPubKey = prevout['scriptPubKey']
                        store._export_scriptPubKey(txin, found_chain, scriptPubKey)

        else:
            for row in store.selectall("""
                SELECT tx_id, tx_hash, tx_size, txout_value, txout_scriptPubKey
                  FROM txout_detail
                 WHERE block_id = ?
                 ORDER BY tx_pos, txout_pos
            """, (block_id,)):
                tx_id, tx_hash, tx_size, txout_value, scriptPubKey = (
                    row[0], row[1], row[2], int(row[3]), store.binout(row[4]))
                tx = txs.get(tx_id)
                if tx is None:
                    tx_ids.append(tx_id)
                    txs[tx_id] = {
                        "hash": store.hashout_hex(tx_hash),
                        "value_out": 0,
                        "value_in": 0,
                        "out": [],
                        "in": [],
                        "size": int(tx_size),
                        }
                    tx = txs[tx_id]
                tx['value_out'] += txout_value
                block_out += txout_value

                txout = { 'value': txout_value }
                store._export_scriptPubKey(txout, found_chain, scriptPubKey)
                tx['out'].append(txout)

            for row in store.selectall("""
                SELECT tx_id, txin_value, txin_scriptPubKey
                  FROM txin_detail
                 WHERE block_id = ?
                 ORDER BY tx_pos, txin_pos
            """, (block_id,)):
                tx_id, txin_value, scriptPubKey = (
                    row[0], 0 if row[1] is None else int(row[1]),
                    store.binout(row[2]))
                tx = txs.get(tx_id)
                if tx is None:
                    # Strange, inputs but no outputs?
                    tx_ids.append(tx_id)
                    tx_hash, tx_size = store.selectrow("""
                        SELECT tx_hash, tx_size FROM tx WHERE tx_id = ?""",
                                               (tx_id,))
                    txs[tx_id] = {
                        "hash": store.hashout_hex(tx_hash),
                        "value_out": 0,
                        "value_in": 0,
                        "out": [],
                        "in": [],
                        "size": int(tx_size),
                        }
                    tx = txs[tx_id]
                tx['value_in'] += txin_value
                block_in += txin_value

                txin = { 'value': txin_value }
                store._export_scriptPubKey(txin, found_chain, scriptPubKey)
                tx['in'].append(txin)

        generated = block_out - block_in
        coinbase_tx = txs[tx_ids[0]]
        coinbase_tx['fees'] = 0
        block_fees = coinbase_tx['value_out'] - generated

        b = {
            'chain_candidates':      cc,
            'chain_satoshis':        satoshis,
            'chain_work':            block_chain_work,
            'fees':                  block_fees,
            'generated':             generated,
            'hash':                  block_hash,
            'hashMerkleRoot':        hashMerkleRoot,
            'hashPrev':              prev_block_hash,
            'height':                height,
            'nBits':                 nBits,
            'next_block_hashes':     next_hashes,
            'nNonce':                nNonce,
            'nTime':                 nTime,
            'transactions':          [txs[tx_id] for tx_id in tx_ids],
            'value_out':             block_out,
            'version':               block_version,
            }
        if store.conf_coin_days_destroyed:
            b.update({
                    'chain_satoshi_seconds': total_ss,
                    'satoshis_destroyed':    destroyed,
                    'satoshi_seconds':       ss,
                    })

        is_stake_chain = chain is not None and chain.has_feature('nvc_proof_of_stake')
        if is_stake_chain:
            # Proof-of-stake display based loosely on CryptoManiac/novacoin and
            # http://nvc.cryptocoinexplorer.com.
            b['is_proof_of_stake'] = len(tx_ids) > 1 and coinbase_tx['value_out'] == 0

        for tx_id in tx_ids[1:]:
            tx = txs[tx_id]
            tx['fees'] = tx['value_in'] - tx['value_out']

        if is_stake_chain and b['is_proof_of_stake']:
            b['proof_of_stake_generated'] = -txs[tx_ids[1]]['fees']
            txs[tx_ids[1]]['fees'] = 0
            b['fees'] += b['proof_of_stake_generated']

        return b

    def get_external_tx_value(store, tx, is_coinbase, chain):
        value_out, value_in = 0, 0
        for txout in tx['txOut']:
            value_out += txout['value']
        if not is_coinbase:
            for txin in tx['txIn']:
                txout = store.get_external_prevout(txin['prevout_hash'], txin['prevout_n'], chain)
                if txout is None:
                    value_in = None
                    break
                value_in += txout['value']
        tx['value_in'] = value_in
        tx['value_out'] = value_out
        tx['value_destroyed'] = 0  # XXX

    def tx_find_id_and_value(store, tx, is_coinbase, chain):
        if store.conf_external_tx:
            ext = store.get_external_tx_by_hash(tx['hash'], chain)
            if ext is None:
                return None
            store.get_external_tx_value(tx, is_coinbase, chain)
            return ext['tx_id']

        row = store.selectrow("""
            SELECT tx.tx_id, SUM(txout.txout_value), SUM(
                       CASE WHEN txout.pubkey_id > 0 THEN txout.txout_value
                            ELSE 0 END)
              FROM tx
              LEFT JOIN txout ON (tx.tx_id = txout.tx_id)
             WHERE tx_hash = ?
             GROUP BY tx.tx_id""",
                              (store.hashin(tx['hash']),))
        if row:
            tx_id, value_out, undestroyed = row
            value_out = 0 if value_out is None else int(value_out)
            undestroyed = 0 if undestroyed is None else int(undestroyed)
            count_in, value_in = store.selectrow("""
                SELECT COUNT(1), SUM(prevout.txout_value)
                  FROM txin
                  JOIN txout prevout ON (txin.txout_id = prevout.txout_id)
                 WHERE txin.tx_id = ?""", (tx_id,))
            if (count_in or 0) < len(tx['txIn']):
                value_in = 0 if is_coinbase else None
            tx['value_in'] = store.intout(value_in)
            tx['value_out'] = value_out
            tx['value_destroyed'] = value_out - undestroyed
            return tx_id

        return None

    def import_tx(store, tx, is_coinbase, chain):
        if 'size' not in tx:
            tx['size'] = len(tx['__data__'])

        if store.conf_external_tx:
            tx_id = tx.get('tx_id')
            if tx_id is None:
                datadir_id = store.get_datadir_by_chain_id(chain.id)['id']
                offset = store._mempool_size
                store._mempool_size += tx['size']
                tx_id = store.make_external_id(datadir_id, 0, offset)
                store._mempool[tx_id] = tx['__data__']
        else:
            tx_id = store.new_id("tx")

        dbhash = store.hashin(tx['hash'])
        pubkey_ids = set()

        if store.conf_external_tx:
            def get_prevout_n(txin_id):
                txin = store.get_external_txin_by_id(txin_id, chain)
                assert txin['prevout_hash'] == tx['hash']
                assert 0 <= txin['prevout_n'] < len(tx['txOut'])
                return txin['prevout_n']

            # XXX Need to set transaction isolation level serializable.
            unlinked_txins = [
                (row[0], get_prevout_n(row[0]))
                for row in
                store.selectall("SELECT txin_id FROM txin WHERE tx_hash = ?", (dbhash,))]

            assert len(tx['txOut']) > 0  # need a txout to store tx_hash.
        else:
            store.sql("""
                INSERT INTO tx (tx_id, tx_hash, tx_version, tx_lockTime, tx_size)
                VALUES (?, ?, ?, ?, ?)""",
                      (tx_id, dbhash, store.intin(tx['version']),
                       store.intin(tx['lockTime']), tx['size']))

        tx['value_out'] = 0
        tx['value_destroyed'] = 0
        tx['value_in'] = 0
        tx['unlinked_count'] = 0

        # Import transaction outputs.
        for pos, txout in enumerate(tx['txOut']):
            tx['value_out'] += txout['value']

            if store.conf_external_tx:
                txout['script_id'] = tx_id + txout['__script_offset__'] - tx['__offset__']

            pubkey_id = store.txout_to_pubkey_id(chain, txout)

            if store.conf_external_tx:
                to_link = [ u[0] for u in unlinked_txins if u[1] == pos ]

                # The first output, and only the first output, stores tx_hash.
                if pos == 0:
                    # This is the first output, so store tx_hash.
                    if len(to_link) > 0:
                        # This output matches one or more unlinked inputs.  Reuse the first one's row.
                        if pubkey_id is None:
                            # First sighting of this pubkey, so give it an id.
                            pubkey_id = txout['script_id']
                            pubkey_hash = txout['pubkey_hash']
                            store.sql("""
                                UPDATE txin
                                   SET tx_id = ?, pubkey_id = ?, pubkey_hash = ?
                                 WHERE txin_id = ?""",
                                      (tx_id, pubkey_id, store.binin(pubkey_hash), to_link[0]))
                        else:
                            # This pubkey is not new.  Use the found pubkey_id.
                            store.sql("""
                                UPDATE txin
                                   SET tx_id = ?, pubkey_id = ?
                                 WHERE txin_id = ?""",
                                      (tx_id, pubkey_id, to_link[0]))
                        for txin_id in to_link[1:]:
                            # This output matches more than one unlinked input!  Free the others' tx_hash to save space.
                            store.sql("""
                                UPDATE txin
                                   SET tx_id = ?, tx_hash = NULL, pubkey_id = ?
                                 WHERE txin_id = ?""",
                                      (tx_id, pubkey_id, txin_id))
                    else:
                        # No unlinked inputs to link.  Insert tx_hash and a null txin_id.
                        if pubkey_id is None:
                            # First sighting of this pubkey, so store its hash.
                            pubkey_id = txout['script_id']
                            pubkey_hash = txout['pubkey_hash']
                            store.sql("""
                                INSERT INTO txin (tx_id, tx_hash, pubkey_id, pubkey_hash)
                                VALUES (?, ?, ?, ?)""",
                                      (tx_id, dbhash, txout['script_id'], store.binin(pubkey_hash)))
                        else:
                            # Same as above, without pubkey_hash.
                            store.sql("""
                                INSERT INTO txin (tx_id, tx_hash, pubkey_id)
                                VALUES (?, ?, ?)""",
                                      (tx_id, dbhash, txout['script_id']))
                else:
                    # This is not the first output, so do not store tx_hash.
                    if len(to_link) > 0:
                        # This output matches one or more unlinked inputs.  Reuse the first one's row.
                        if pubkey_id is None:
                            # First sighting of this pubkey, so give it an id.
                            pubkey_id = txout['script_id']
                            pubkey_hash = txout['pubkey_hash']
                            store.sql("""
                                UPDATE txin
                                   SET tx_id = ?, tx_hash = NULL, pubkey_id = ?, pubkey_hash = ?
                                 WHERE txin_id = ?""",
                                      (tx_id, pubkey_id, store.binin(pubkey_hash), to_link[0]))
                        else:
                            # This pubkey is not new.  Use the found pubkey_id.
                            store.sql("""
                                UPDATE txin
                                   SET tx_id = ?, tx_hash = NULL, pubkey_id = ?
                                 WHERE txin_id = ?""",
                                      (tx_id, pubkey_id, to_link[0]))
                        for txin_id in to_link[1:]:
                            # This output matches more than one unlinked input!  Free the others' tx_hash to save space.
                            store.sql("""
                                UPDATE txin
                                   SET tx_id = ?, tx_hash = NULL, pubkey_id = ?
                                 WHERE txin_id = ?""",
                                      (tx_id, pubkey_id, txin_id))
                    else:
                        # No unlinked inputs to link.  Insert tx_hash and a null txin_id.
                        if pubkey_id is None:
                            # First sighting of this pubkey, so store its hash.
                            pubkey_id = txout['script_id']
                            pubkey_hash = txout['pubkey_hash']
                            store.sql("""
                                INSERT INTO txin (tx_id, pubkey_id, pubkey_hash)
                                VALUES (?, ?, ?)""",
                                      (tx_id, txout['script_id'], store.binin(pubkey_hash)))
                        else:
                            # Same as above, without pubkey_hash.
                            store.sql("""
                                INSERT INTO txin (tx_id, pubkey_id)
                                VALUES (?, ?)""",
                                      (tx_id, txout['script_id']))
            else:
                if pubkey_id is not None:
                    pubkey_ids.add(pubkey_id)
                    if pubkey_id <= 0:
                        tx['value_destroyed'] += txout['value']

                txout_id = store.new_id("txout")
                store.sql("""
                    INSERT INTO txout (
                        txout_id, tx_id, txout_pos, txout_value,
                        txout_scriptPubKey, pubkey_id
                    ) VALUES (?, ?, ?, ?, ?, ?)""",
                          (txout_id, tx_id, pos, store.intin(txout['value']),
                           store.binin(txout['scriptPubKey']), pubkey_id))
                for row in store.selectall("""
                    SELECT txin_id
                      FROM unlinked_txin
                     WHERE txout_tx_hash = ?
                       AND txout_pos = ?""", (dbhash, pos)):
                    (txin_id,) = row
                    store.sql("UPDATE txin SET txout_id = ? WHERE txin_id = ?", (txout_id, txin_id))
                    store.sql("DELETE FROM unlinked_txin WHERE txin_id = ?", (txin_id,))

        # Import transaction inputs.
        for pos, txin in enumerate(tx['txIn']):
            if is_coinbase:
                txout = None
            else:
                txout = store.lookup_txout(txin['prevout_hash'], txin['prevout_n'], chain)
                if txout is None:
                    tx['unlinked_count'] += 1
                    tx['value_in'] = None
                elif tx['value_in'] is not None:
                    tx['value_in'] += txout['value']

            if store.conf_external_tx:
                txin_id = tx_id + txin['__offset__'] - tx['__offset__']
                pubkey_id = txout and txout['pubkey_id']
                store.sql("""
                    INSERT INTO txin (txin_id, tx_id, pubkey_id)
                    VALUES (?, ?, ?)""",
                          (txin_id, txout and txout['tx_id'], pubkey_id))
            else:
                txout_id = txout and txout['txout_id']
                txin_id = store.new_id("txin")

                store.sql("""
                    INSERT INTO txin (
                        txin_id, tx_id, txin_pos, txout_id""" + (""",
                        txin_scriptSig, txin_sequence""" if store.conf_keep_scriptsig
                                                                 else "") + """
                    ) VALUES (?, ?, ?, ?""" + (", ?, ?" if store.conf_keep_scriptsig
                                               else "") + """)""",
                          (txin_id, tx_id, pos, txout_id,
                           store.binin(txin['scriptSig']),
                           store.intin(txin['sequence'])) if store.conf_keep_scriptsig
                          else (txin_id, tx_id, pos, txout_id))
                if not is_coinbase and txout_id is None:
                    store.sql("""
                        INSERT INTO unlinked_txin (
                            txin_id, txout_tx_hash, txout_pos
                        ) VALUES (?, ?, ?)""",
                              (txin_id, store.hashin(txin['prevout_hash']),
                               store.intin(txin['prevout_n'])))

        # XXX Could extract pubkeys from txin scripts.
        return tx_id

    def import_and_commit_tx(store, tx, is_coinbase, chain):
        try:
            tx_id = store.import_tx(tx, is_coinbase, chain)
            store.commit()

        except store.dbmodule.DatabaseError:
            store.rollback()
            # Violation of tx_hash uniqueness?
            tx_id = store.tx_find_id_and_value(tx, is_coinbase, chain)
            if not tx_id:
                raise

        return tx_id

    def maybe_import_binary_tx(store, chain_name, binary_tx):
        if chain_name is None:
            chain = store.get_default_chain()
        else:
            chain = store.get_chain_by_name(chain_name)

        tx_hash = chain.transaction_hash(binary_tx)

        (count,) = store.selectrow(
            "SELECT COUNT(1) FROM tx WHERE tx_hash = ?",
            (store.hashin(tx_hash),))

        if count == 0:
            tx = chain.parse_transaction(binary_tx)
            tx['hash'] = tx_hash
            store.import_tx(tx, chain.is_coinbase_tx(tx), chain)
            store.imported_bytes(tx['size'])

    def export_tx(store, tx_id=None, tx_hash=None, decimals=8, format="api", chain=None):
        """Return a dict as seen by /rawtx or None if not found."""

        # TODO: merge _export_tx_detail with export_tx.  Or factor out conf_external_tx stuff.
        if format == 'browser':
            return store._export_tx_detail(tx_hash, chain=chain)

        tx = None
        is_bin = format == "binary"

        def usage():
            return ValueError("export_tx requires either tx_id or tx_hash.")

        if store.conf_external_tx:
            if tx_id is not None:
                tx = store.get_external_tx_by_id(tx_id, chain)
                tx['hash'] = chain.transaction_hash(tx['__data__'])
            elif tx_hash is not None:
                tx = store.get_external_tx_by_dbhash(store.hashin_hex(tx_hash), chain)
                tx['hash'] = tx_hash.decode('hex')[::-1]
            else:
                raise usage()
        else:
            if tx_id is not None:
                row = store.selectrow("""
                    SELECT tx_hash, tx_version, tx_lockTime, tx_size
                      FROM tx
                     WHERE tx_id = ?
                """, (tx_id,))
                if row is None:
                    return None
                tx = {'hash': store.hashout_hex(row[0])}

            elif tx_hash is not None:
                row = store.selectrow("""
                    SELECT tx_id, tx_version, tx_lockTime, tx_size
                      FROM tx
                     WHERE tx_hash = ?
                """, (store.hashin_hex(tx_hash),))
                if row is None:
                    return None
                tx = {'hash': tx_hash.decode('hex')[::-1] if is_bin else tx_hash}
                tx_id = row[0]

            else:
                raise usage()

            tx['version' if is_bin else 'ver']        = int(row[1])
            tx['lockTime' if is_bin else 'lock_time'] = int(row[2])
            tx['size'] = int(row[3])

        coin = 10 ** decimals
        def format_value(satoshis):
            satoshis = int(satoshis)
            integer = satoshis / coin
            frac = satoshis % coin
            return ("%%d.%%0%dd" % (decimals,)) % (integer, frac)

        if store.conf_external_tx:
            if not is_bin:
                def api_in(txin):
                    return {
                        'prev_out': {
                            'hash': txin['prevout_hash'][::-1].encode('hex'),
                            'n': txin['prevout_n']},
                        'raw_scriptSig': txin['scriptSig'].encode('hex'),
                        'sequence': txin['sequence']}
                def api_out(txout):
                    return {
                        'value': format_value(txout['value']),
                        'raw_scriptPubKey': txout['scriptPubKey'].encode('hex')}
                tx = {
                    'hash': tx['hash'][::-1].encode('hex'),
                    'in': map(api_in, tx['txIn']),
                    'out': map(api_out, tx['txOut']),
                    'ver': tx['version'],
                    'lock_time': tx['lockTime'],
                    'size': tx['size']}
        else:
            txins = []
            tx['txIn' if is_bin else 'in'] = txins
            for row in store.selectall("""
                SELECT
                    COALESCE(tx.tx_hash, uti.txout_tx_hash),
                    COALESCE(txout.txout_pos, uti.txout_pos)""" + (""",
                    txin_scriptSig,
                    txin_sequence""" if store.conf_keep_scriptsig else "") + """
                FROM txin
                LEFT JOIN txout ON (txin.txout_id = txout.txout_id)
                LEFT JOIN tx ON (txout.tx_id = tx.tx_id)
                LEFT JOIN unlinked_txin uti ON (txin.txin_id = uti.txin_id)
                WHERE txin.tx_id = ?
                ORDER BY txin.txin_pos""", (tx_id,)):
                prevout_hash = row[0]
                prevout_n = store.intout(row[1])
                if is_bin:
                    txin = {
                        'prevout_hash': store.hashout(prevout_hash),
                        'prevout_n': prevout_n}
                else:
                    if prevout_hash is None:
                        prev_out = {
                            'hash': "0" * 64,  # XXX should store this?
                            'n': 0xffffffff}   # XXX should store this?
                    else:
                        prev_out = {
                            'hash': store.hashout_hex(prevout_hash),
                            'n': prevout_n}
                    txin = {'prev_out': prev_out}
                if store.conf_keep_scriptsig:
                    scriptSig = row[2]
                    sequence = row[3]
                    if is_bin:
                        txin['scriptSig'] = store.binout(scriptSig)
                    else:
                        txin['raw_scriptSig'] = store.binout_hex(scriptSig)
                    txin['sequence'] = store.intout(sequence)
                txins.append(txin)

            txouts = []
            tx['txOut' if is_bin else 'out'] = txouts
            for satoshis, scriptPubKey in store.selectall("""
                SELECT txout_value, txout_scriptPubKey
                  FROM txout
                 WHERE tx_id = ?
                ORDER BY txout_pos""", (tx_id,)):

                if is_bin:
                    txout = {
                        'value': int(satoshis),
                        'scriptPubKey': store.binout(scriptPubKey)}
                else:
                    txout = {
                        'value': format_value(satoshis),
                        'raw_scriptPubKey': store.binout_hex(scriptPubKey)}
                txouts.append(txout)

        if not is_bin:
            tx['vin_sz'] = len(tx['in'])
            tx['vout_sz'] = len(tx['out'])

        return tx

    def _export_tx_detail(store, tx_hash, chain):
        try:
            dbhash = store.hashin_hex(tx_hash)
        except TypeError:
            raise MalformedHash()

        if store.conf_external_tx:
            tx = store.get_external_tx_by_dbhash(dbhash, chain)
            if tx is None:
                return None
            tx_id = tx['tx_id']
            tx['hash'] = tx_hash
        else:
            row = store.selectrow("""
                SELECT tx_id, tx_version, tx_lockTime, tx_size
                  FROM tx
                 WHERE tx_hash = ?
            """, (dbhash,))
            if row is None:
                return None

            tx = {
                'hash': tx_hash,
                'version': int(row[1]),
                'lockTime': int(row[2]),
                'size': int(row[3]),
                }
            tx_id = int(row[0])

        def parse_tx_cc(row):
            return {
                'chain': store.get_chain_by_id(row[0]),
                'in_longest': int(row[1]),
                'block_nTime': int(row[2]),
                'block_height': store.intout(row[3]),
                'block_hash': store.hashout_hex(row[4]),
                'tx_pos': int(row[5])
                }

        tx['chain_candidates'] = map(parse_tx_cc, store.selectall("""
            SELECT cc.chain_id, cc.in_longest,
                   b.block_nTime, b.block_height, b.block_hash,
                   block_tx.tx_pos
              FROM chain_candidate cc
              JOIN block b ON (b.block_id = cc.block_id)
              JOIN block_tx ON (block_tx.block_id = b.block_id)
             WHERE block_tx.tx_id = ?
             ORDER BY cc.chain_id, cc.in_longest DESC, b.block_hash
        """, (tx_id,)))

        if chain is None:
            if len(tx['chain_candidates']) > 0:
                chain = tx['chain_candidates'][0]['chain']
            else:
                chain = store.get_default_chain()

        if store.conf_external_tx:
            tx['value_out'] = 0
            tx['value_in'] = 0
            tx['out'] = []
            tx['in'] = []

            for pos, data in enumerate(tx['txOut']):
                nexttx, nextpos = None, None  # XXX need to index txin.txout_id?
                txout = {
                    'pos': pos,
                    'binscript': data['scriptPubKey'],
                    'value': data['value'],
                    'o_hash': nexttx,
                    'o_pos': nextpos,
                    }
                tx['value_out'] += txout['value']
                store._export_scriptPubKey(txout, chain, data['scriptPubKey'])
                tx['out'].append(txout)

            for pos, data in enumerate(tx['txIn']):
                value = None
                scriptPubKey = None
                if chain.is_coinbase_tx(tx):
                    o_hash = None
                    o_pos = None
                else:
                    o_hash = data['prevout_hash'][::-1].encode('hex')
                    o_pos = data['prevout_n']
                    prevout = store.get_external_prevout(data['prevout_hash'], o_pos, chain)
                    if prevout is None:
                        tx['value_in'] = None
                    else:
                        value = prevout['value']
                        if tx['value_in'] is not None:
                            tx['value_in'] += value
                        scriptPubKey = prevout['scriptPubKey']

                txin = {
                    'pos': pos,
                    'binscript': data['scriptSig'],
                    'value': value,
                    'o_hash': o_hash,
                    'o_pos': o_pos,
                    }
                store._export_scriptPubKey(txin, chain, scriptPubKey)
                tx['in'].append(txin)

        else:
            def parse_row(row):
                pos, script, value, o_hash, o_pos = row[:5]
                script = store.binout(script)
                scriptPubKey = store.binout(row[5]) if len(row) >5 else script

                ret = {
                    "pos": int(pos),
                    "binscript": script,
                    "value": store.intout(value),
                    "o_hash": store.hashout_hex(o_hash),
                    "o_pos": store.intout(o_pos),
                    }
                store._export_scriptPubKey(ret, chain, scriptPubKey)

                return ret

            # XXX Unneeded outer join.
            tx['in'] = map(parse_row, store.selectall("""
                SELECT
                    txin.txin_pos""" + (""",
                    txin.txin_scriptSig""" if store.conf_keep_scriptsig else """,
                    NULL""") + """,
                    txout.txout_value,
                    COALESCE(prevtx.tx_hash, u.txout_tx_hash),
                    COALESCE(txout.txout_pos, u.txout_pos),
                    txout.txout_scriptPubKey
                  FROM txin
                  LEFT JOIN txout ON (txout.txout_id = txin.txout_id)
                  LEFT JOIN tx prevtx ON (txout.tx_id = prevtx.tx_id)
                  LEFT JOIN unlinked_txin u ON (u.txin_id = txin.txin_id)
                 WHERE txin.tx_id = ?
                 ORDER BY txin.txin_pos
            """, (tx_id,)))

            # XXX Only one outer join needed.
            tx['out'] = map(parse_row, store.selectall("""
                SELECT
                    txout.txout_pos,
                    txout.txout_scriptPubKey,
                    txout.txout_value,
                    nexttx.tx_hash,
                    txin.txin_pos
                  FROM txout
                  LEFT JOIN txin ON (txin.txout_id = txout.txout_id)
                  LEFT JOIN tx nexttx ON (txin.tx_id = nexttx.tx_id)
                 WHERE txout.tx_id = ?
                 ORDER BY txout.txout_pos
            """, (tx_id,)))

            def sum_values(rows):
                ret = 0
                for row in rows:
                    if row['value'] is None:
                        return None
                    ret += row['value']
                return ret

            tx['value_in'] = sum_values(tx['in'])
            tx['value_out'] = sum_values(tx['out'])

        return tx

    def export_address_history(store, address, chain=None, max_rows=-1, types=frozenset(['direct', 'escrow'])):
        version, binaddr = util.decode_check_address(address)
        if binaddr is None:
            raise MalformedAddress("Invalid address")

        balance = {}
        received = {}
        sent = {}
        counts = [0, 0]
        chains = []

        def adj_balance(txpoint):
            chain = txpoint['chain']

            if chain.id not in balance:
                chains.append(chain)
                balance[chain.id] = 0
                received[chain.id] = 0
                sent[chain.id] = 0

            if txpoint['type'] == 'direct':
                value = txpoint['value']
                balance[chain.id] += value
                if txpoint['is_out']:
                    sent[chain.id] -= value
                else:
                    received[chain.id] += value
                counts[txpoint['is_out']] += 1

        dbhash = store.binin(binaddr)
        txpoints = []

        def parse_row(is_out, row_type, nTime, chain_id, height, blk_hash, tx_hash, pos, value, script=None):
            chain = store.get_chain_by_id(chain_id)
            txpoint = {
                'type':     row_type,
                'is_out':   int(is_out),
                'nTime':    int(nTime),
                'chain':    chain,
                'height':   int(height),
                'blk_hash': store.hashout_hex(blk_hash),
                'tx_hash':  store.hashout_hex(tx_hash),
                'pos':      int(pos),
                'value':    int(value),
                }
            if script is not None:
                store._export_scriptPubKey(txpoint, chain, store.binout(script))

            return txpoint

        def parse_direct_in(row):  return parse_row(True, 'direct', *row)
        def parse_direct_out(row): return parse_row(False, 'direct', *row)
        def parse_escrow_in(row):  return parse_row(True, 'escrow', *row)
        def parse_escrow_out(row): return parse_row(False, 'escrow', *row)

        def get_received(escrow):
            return store.selectall("""
                SELECT
                    b.block_nTime,
                    cc.chain_id,
                    b.block_height,
                    b.block_hash,
                    tx.tx_hash,
                    txin.txin_pos,
                    -prevout.txout_value""" + (""",
                    prevout.txout_scriptPubKey""" if escrow else "") + """
                  FROM chain_candidate cc
                  JOIN block b ON (b.block_id = cc.block_id)
                  JOIN block_tx ON (block_tx.block_id = b.block_id)
                  JOIN tx ON (tx.tx_id = block_tx.tx_id)
                  JOIN txin ON (txin.tx_id = tx.tx_id)
                  JOIN txout prevout ON (txin.txout_id = prevout.txout_id)""" + ("""
                  JOIN multisig_pubkey mp ON (mp.multisig_id = prevout.pubkey_id)""" if escrow else "") + """
                  JOIN pubkey ON (pubkey.pubkey_id = """ + ("mp" if escrow else "prevout") + """.pubkey_id)
                 WHERE pubkey.pubkey_hash = ?
                   AND cc.in_longest = 1""" + ("" if max_rows < 0 else """
                 LIMIT ?"""),
                          (dbhash,)
                          if max_rows < 0 else
                          (dbhash, max_rows + 1))

        def get_sent(escrow):
            return store.selectall("""
                SELECT
                    b.block_nTime,
                    cc.chain_id,
                    b.block_height,
                    b.block_hash,
                    tx.tx_hash,
                    txout.txout_pos,
                    txout.txout_value""" + (""",
                    txout.txout_scriptPubKey""" if escrow else "") + """
                  FROM chain_candidate cc
                  JOIN block b ON (b.block_id = cc.block_id)
                  JOIN block_tx ON (block_tx.block_id = b.block_id)
                  JOIN tx ON (tx.tx_id = block_tx.tx_id)
                  JOIN txout ON (txout.tx_id = tx.tx_id)""" + ("""
                  JOIN multisig_pubkey mp ON (mp.multisig_id = txout.pubkey_id)""" if escrow else "") + """
                  JOIN pubkey ON (pubkey.pubkey_id = """ + ("mp" if escrow else "txout") + """.pubkey_id)
                 WHERE pubkey.pubkey_hash = ?
                   AND cc.in_longest = 1""" + ("" if max_rows < 0 else """
                 LIMIT ?"""),
                          (dbhash, max_rows + 1)
                          if max_rows >= 0 else
                          (dbhash,))

        if 'direct' in types:
            in_rows = get_received(False)
            if len(in_rows) > max_rows >= 0:
                return None  # XXX Could still show address basic data.
            txpoints += map(parse_direct_in, in_rows)

            out_rows = get_sent(False)
            if len(out_rows) > max_rows >= 0:
                return None
            txpoints += map(parse_direct_out, out_rows)

        if 'escrow' in types:
            in_rows = get_received(True)
            if len(in_rows) > max_rows >= 0:
                return None
            txpoints += map(parse_escrow_in, in_rows)

            out_rows = get_sent(True)
            if len(out_rows) > max_rows >= 0:
                return None
            txpoints += map(parse_escrow_out, out_rows)

        def cmp_txpoint(p1, p2):
            return cmp(p1['nTime'], p2['nTime']) \
                or cmp(p1['is_out'], p2['is_out']) \
                or cmp(p1['height'], p2['height']) \
                or cmp(p1['chain'].name, p2['chain'].name)

        txpoints.sort(cmp_txpoint)

        for txpoint in txpoints:
            adj_balance(txpoint)

        hist = {
            'binaddr':  binaddr,
            'version':  version,
            'chains':   chains,
            'txpoints': txpoints,
            'balance':  balance,
            'sent':     sent,
            'received': received,
            'counts':   counts
            }

        # Show P2SH address components, if known.
        # XXX With some more work, we could find required_signatures.
        for (subbinaddr,) in store.selectall("""
            SELECT sub.pubkey_hash
              FROM multisig_pubkey mp
              JOIN pubkey top ON (mp.multisig_id = top.pubkey_id)
              JOIN pubkey sub ON (mp.pubkey_id = sub.pubkey_id)
             WHERE top.pubkey_hash = ?""", (dbhash,)):
            if 'subbinaddr' not in hist:
                hist['subbinaddr'] = []
            hist['subbinaddr'].append(store.binout(subbinaddr))

        return hist

    # Called to indicate that the given block has the correct magic
    # number and policy for the given chains.  Updates CHAIN_CANDIDATE
    # and CHAIN.CHAIN_LAST_BLOCK_ID as appropriate.
    def offer_block_to_chains(store, b, chain_ids):
        b['top'] = store.adopt_orphans(b, 0, chain_ids, chain_ids)
        for chain_id in chain_ids:
            store._offer_block_to_chain(b, chain_id)

    def _offer_block_to_chain(store, b, chain_id):
        if b['chain_work'] is None:
            in_longest = 0
        else:
            # Do we produce a chain longer than the current chain?
            # Query whether the new block (or its tallest descendant)
            # beats the current chain_last_block_id.  Also check
            # whether the current best is our top, which indicates
            # this block is in longest; this can happen in database
            # repair scenarios.
            top = b['top'][chain_id][0]
            row = store.selectrow("""
                SELECT b.block_id, b.block_height, b.block_chain_work
                  FROM block b, chain c
                 WHERE c.chain_id = ?
                   AND b.block_id = c.chain_last_block_id""", (chain_id,))
            if row:
                loser_id, loser_height, loser_work = row
                if loser_id != top['block_id'] and \
                        store.binout_int(loser_work) >= top['chain_work']:
                    row = None
            if row:
                # New longest chain.
                in_longest = 1
                to_connect = []
                to_disconnect = []
                winner_id = top['block_id']
                winner_height = top['height']
                while loser_height > winner_height:
                    to_disconnect.insert(0, loser_id)
                    loser_id = store.get_prev_block_id(loser_id)
                    loser_height -= 1
                while winner_height > loser_height:
                    to_connect.insert(0, winner_id)
                    winner_id = store.get_prev_block_id(winner_id)
                    winner_height -= 1
                loser_height = None
                while loser_id != winner_id:
                    to_disconnect.insert(0, loser_id)
                    loser_id = store.get_prev_block_id(loser_id)
                    to_connect.insert(0, winner_id)
                    winner_id = store.get_prev_block_id(winner_id)
                    winner_height -= 1
                for block_id in to_disconnect:
                    store.disconnect_block(block_id, chain_id)
                for block_id in to_connect:
                    store.connect_block(block_id, chain_id)

            elif b['hashPrev'] == store.get_chain_by_id(chain_id).genesis_hash_prev:
                in_longest = 1  # Assume only one genesis block per chain.  XXX
            else:
                in_longest = 0

        store.sql("""
            INSERT INTO chain_candidate (
                chain_id, block_id, in_longest, block_height
            ) VALUES (?, ?, ?, ?)""",
                  (chain_id, b['block_id'], in_longest, b['height']))

        if in_longest > 0:
            store.sql("""
                UPDATE chain
                   SET chain_last_block_id = ?
                 WHERE chain_id = ?""", (top['block_id'], chain_id))

        if store.use_firstbits and b['height'] is not None:
            (addr_vers,) = store.selectrow("""
                SELECT chain_address_version
                  FROM chain
                 WHERE chain_id = ?""", (chain_id,))
            store.do_vers_firstbits(addr_vers, b['block_id'])

    def offer_existing_block(store, hash, chain_id):
        block_row = store.selectrow("""
            SELECT block_id, block_height, block_chain_work,
                   block_nTime, block_total_seconds,
                   block_total_satoshis""" + (""", block_satoshi_seconds,
                   block_total_ss""" if store.conf_coin_days_destroyed else "") + """
              FROM block
             WHERE block_hash = ?
        """, (store.hashin(hash),))

        if not block_row:
            return False

        if chain_id is None:
            return True

        # Block header already seen.  Don't import the block,
        # but try to add it to the chain.

        b = {
            "block_id":   block_row[0],
            "height":     block_row[1],
            "chain_work": store.binout_int(block_row[2]),
            "nTime":      block_row[3],
            "seconds":    block_row[4],
            "satoshis":   block_row[5]}
        if store.conf_coin_days_destroyed:
            b['ss'] = block_row[6]
            b['total_ss'] = block_row[7]

        if store.selectrow("""
            SELECT 1
              FROM chain_candidate
             WHERE block_id = ?
               AND chain_id = ?""",
                        (b['block_id'], chain_id)):
            store.log.info("block %d already in chain %d",
                           b['block_id'], chain_id)
        else:
            if b['height'] == 0:
                b['hashPrev'] = store.get_chain_by_id(chain_id).genesis_hash_prev
            else:
                b['hashPrev'] = 'dummy'  # Fool adopt_orphans.
            store.offer_block_to_chains(b, frozenset([chain_id]))

        return True

    def find_next_blocks(store, block_id):
        ret = []
        for row in store.selectall(
            "SELECT next_block_id FROM block_next WHERE block_id = ?",
            (block_id,)):
            ret.append(row[0])
        return ret

    def find_chains_containing_block(store, block_id):
        ret = []
        for row in store.selectall(
            "SELECT chain_id FROM chain_candidate WHERE block_id = ?",
            (block_id,)):
            ret.append(row[0])
        return frozenset(ret)

    def get_prev_block_id(store, block_id):
        return store.selectrow(
            "SELECT prev_block_id FROM block WHERE block_id = ?",
            (block_id,))[0]

    def disconnect_block(store, block_id, chain_id):
        store.sql("""
            UPDATE chain_candidate
               SET in_longest = 0
             WHERE block_id = ? AND chain_id = ?""",
                  (block_id, chain_id))

    def connect_block(store, block_id, chain_id):
        store.sql("""
            UPDATE chain_candidate
               SET in_longest = 1
             WHERE block_id = ? AND chain_id = ?""",
                  (block_id, chain_id))

    def get_datadir_by_id(store, datadir_id):
        # XXX should use a dict.
        for datadir in store.datadirs:
            if datadir['id'] == datadir_id:
                return datadir
        return { 'id': datadir_id, 'chain_id': datadir_id }

    def get_datadir_by_chain_id(store, chain_id):
        # XXX should use a dict.
        for datadir in store.datadirs:
            if datadir.get('chain_id') == chain_id:
                return datadir
        return { 'id': chain_id, 'chain_id': chain_id }

    def _define_external_id(store, datadir_id_bits, blkfile_offset_bits):
        def make(datadir_id, blkfile_number, blkfile_offset):
            assert 0 <= datadir_id <= ~(-1 << datadir_id_bits)
            assert 0 <= blkfile_offset <= ~(-1 << blkfile_offset_bits)
            tx_id = blkfile_number
            tx_id = (tx_id << datadir_id_bits)     | datadir_id
            tx_id = (tx_id << blkfile_offset_bits) | blkfile_offset
            return tx_id

        def parse(tx_id):
            blkfile_offset = tx_id & ~(-1 << blkfile_offset_bits); tx_id >>= blkfile_offset_bits
            datadir_id     = tx_id & ~(-1 << datadir_id_bits)    ; tx_id >>= datadir_id_bits
            blkfile_number = tx_id
            return datadir_id, blkfile_number, blkfile_offset

        def clear():
            store.sql("DELETE FROM " + ("txin" if store.conf_external_tx else "tx") + " WHERE tx_id < ?",
                      (make(0, 1, 0),))

        store.make_external_id = make
        store.parse_external_id = parse
        store.clear_mempool = clear

    def get_external_tx_by_id(store, tx_id, chain):
        assert store.conf_external_tx
        datadir_id, blkfile_number, blkfile_offset = store.parse_external_id(tx_id)
        datadir = store.get_datadir_by_id(datadir_id)
        if chain is None:
            chain = store.get_chain_by_id(datadir['chain_id'])
        if tx_id in store._mempool:
            ds = util.str_to_ds(store._mempool[tx_id])
        else:
            # XXX Should fetch from RPC if configured.
            ds = store.map_blkfile(datadir, blkfile_number, blkfile_offset)
        tx = chain.ds_parse_transaction(ds)
        tx['tx_id'] = tx_id
        tx['size'] = len(tx['__data__'])
        return tx

    def get_external_txin_by_id(store, txin_id, chain):
        assert store.conf_external_tx
        datadir_id, blkfile_number, blkfile_offset = store.parse_external_id(txin_id)
        datadir = store.get_datadir_by_id(datadir_id)
        if chain is None:
            chain = store.get_chain_by_id(datadir['chain_id'])
        # XXX Should support mempool tx
        # XXX Should fetch from RPC if configured.
        ds = store.map_blkfile(datadir, blkfile_number, blkfile_offset)
        txin = chain.ds_parse_txin(ds)
        txin['txin_id'] = txin_id
        return txin

    def map_blkfile(store, datadir, blkfile_number, blkfile_offset):
        key = (datadir['id'], blkfile_number)
        entry = store._mmap_cache.get(key)
        if entry is None:
            ds = BCDataStream.BCDataStream()
            fname = store.blkfile_name(datadir, blkfile_number)
            file = open(fname, 'rb')
            # XXX Should free the LRU entry while store.mmap_cache_used + file size > store.mmap_cache_size.
            # XXX Should catch address space exhaustion in map_file and likewise free old mappings.
            # XXX Should make catch_up_dir share this cache.
            try:
                ds.map_file(file, blkfile_offset)
            finally:
                file.close()
            store._mmap_cache[key] = ds
        else:
            ds = entry
            ds.read_cursor = blkfile_offset
        return ds

    def get_external_tx_by_dbhash(store, dbhash, chain):
        assert store.conf_external_tx
        row = store.selectrow("SELECT tx_id FROM txin WHERE tx_hash = ?", (dbhash,))
        if row is None:
            return None
        return store.get_external_tx_by_id(row[0], chain)

    def get_external_tx_by_hash(store, tx_hash, chain):
        return store.get_external_tx_by_dbhash(store.hashin(tx_hash), chain)

    def get_external_prevout(store, tx_hash, txout_pos, chain):
        assert store.conf_external_tx
        tx = store.get_external_tx_by_hash(tx_hash, chain)
        if tx is None:
            return None
        txout = tx['txOut'][txout_pos]
        txout['tx_id'] = tx['tx_id']
        txout['script_id'] = txout['tx_id'] + txout['__script_offset__'] - tx['__offset__']
        txout['pubkey_id'] = store.txout_to_pubkey_id(chain, txout)
        assert txout['pubkey_id'] is not None
        return txout

    def lookup_txout(store, tx_hash, txout_pos, chain):
        if store.conf_external_tx:
            return store.get_external_prevout(tx_hash, txout_pos, chain)

        row = store.selectrow("""
            SELECT txout.txout_id, txout.txout_value
              FROM txout, tx
             WHERE txout.tx_id = tx.tx_id
               AND tx.tx_hash = ?
               AND txout.txout_pos = ?""",
                  (store.hashin(tx_hash), txout_pos))
        if row is None:
            return None
        return { 'txout_id': row[0], 'value': int(row[1]) }

    def txout_to_pubkey_id(store, chain, txout):
        """
        Extract address from transaction output script.

        If conf_external_tx and the pubkey is new, return None, but
        populate txout['pubkey_hash'] and txout['pubkey_id'], and
        assume that the caller will record the latter as the pubkey's
        pubkey_id.
        """
        script = txout['scriptPubKey']
        script_type, data = chain.parse_txout_script(script)

        # XXX assumes store.conf_external_tx...
        script_id = txout['script_id']
        ops_id = script_id + txout['__ops_offset__'] - txout['__script_offset__']

        if script_type == Chain.SCRIPT_TYPE_ADDRESS:
            txout['pubkey_hash'] = data['pubkey_hash']
            txout['pubkey_id'] = ops_id + data['offset']
            return store._pubkey_id(txout['pubkey_hash'], None, txout['pubkey_id'], chain)

        if script_type == Chain.SCRIPT_TYPE_P2SH:
            txout['pubkey_hash'] = data['script_hash']
            txout['pubkey_id'] = ops_id + data['offset']
            return store._pubkey_id(txout['pubkey_hash'], None, txout['pubkey_id'], chain)

        if script_type == Chain.SCRIPT_TYPE_PUBKEY:
            txout['pubkey_hash'] = chain.pubkey_hash(data['pubkey'])
            txout['pubkey_id'] = ops_id + data['offset']
            return store._pubkey_id(txout['pubkey_hash'], data['pubkey'], txout['pubkey_id'], chain)

        if script_type == Chain.SCRIPT_TYPE_MULTISIG:
            txout['pubkey_hash'] = chain.script_hash(script)  # XXX should be script[data['offset']:] for Namecoin?
            txout['pubkey_id'] = script_id
            ret = store._pubkey_id(txout['pubkey_hash'], script, txout['pubkey_id'], chain)
            multisig_id = script_id if ret is None else ret

            if ret is not None and \
                    store.selectrow("SELECT 1 FROM multisig_pubkey WHERE multisig_id = ?", (multisig_id,)) is None:

                ops_id += data['offset']
                pubkeys_seen = set()
                for pubkey in data['pubkeys']:
                    if pubkey['pubkey'] not in pubkeys_seen:
                        pubkeys_seen.add(pubkey['pubkey'])

                        new_id = ops_id + pubkey['offset']
                        pubkey_hash = chain.pubkey_hash(pubkey['pubkey'])
                        pubkey_id = store._pubkey_id(pubkey_hash, pubkey['pubkey'], new_id, chain)

                        if pubkey_id is None:
                            pubkey_id = new_id
                            store.sql("INSERT INTO txin (pubkey_id, pubkey_hash) VALUES (?, ?)", (pubkey_id, pubkey_hash))

                        store.sql("INSERT INTO multisig_pubkey (multisig_id, pubkey_id) VALUES (?, ?)""",
                                  (multisig_id, pubkey_id))

            return ret

        if script_type == Chain.SCRIPT_TYPE_BURN:
            return PUBKEY_ID_NETWORK_FEE

        txout['pubkey_hash'] = chain.pubkey_hash(script)
        txout['pubkey_id'] = script_id
        return store._pubkey_id(txout['pubkey_hash'], script, txout['pubkey_id'], chain)

    def _has_pubkey(store, chain, pubkey_id, pubkey_hash):
        data = store._export_pubkey_data(chain, pubkey_id)
        return chain.pubkey_hash(data) == pubkey_hash

    def _export_pubkey_data(store, chain, pubkey_id):
        datadir_id, blkfile_number, blkfile_offset = store.parse_external_id(pubkey_id)
        ds = store.map_blkfile(store.get_datadir_by_id(datadir_id), blkfile_number, blkfile_offset)
        return chain.ds_read_byte_string(ds)

    def _pubkey_id(store, pubkey_hash, pubkey, new_id, chain):
        dbhash = store.binin(pubkey_hash)  # binin, not hashin for 160-bit
        row = store.selectrow("""
            SELECT pubkey_id
              FROM """ + ("txin" if store.conf_external_tx else "pubkey") + """
             WHERE pubkey_hash = ?""", (dbhash,))

        if row is None:
            if store.conf_external_tx:
                return None
        else:
            pubkey_id = row[0]
            if store.conf_external_tx and new_id is not None and pubkey is not None \
                    and not store._has_pubkey(chain, pubkey_id, pubkey_hash):
                store.sql("UPDATE txin SET pubkey_id = ? WHERE pubkey_id = ?", (new_id, pubkey_id))
                store.sql("UPDATE multisig_pubkey SET pubkey_id = ? WHERE pubkey_id = ?", (new_id, pubkey_id))
                return new_id
            if store.conf_pubkey_pubkey and pubkey is not None:
                store.sql("UPDATE pubkey SET pubkey = ? WHERE pubkey_id = ?", (pubkey, pubkey_id))
            return pubkey_id

        pubkey_id = store.new_id("pubkey")
        if store.conf_pubkey_pubkey:
            if pubkey is not None and len(pubkey) > MAX_PUBKEY:
                pubkey = None
            store.sql("""
                INSERT INTO pubkey (pubkey_id, pubkey_hash, pubkey)
                VALUES (?, ?, ?)""",
                      (pubkey_id, dbhash, store.binin(pubkey)))
        else:
            store.sql("INSERT INTO pubkey (pubkey_id, pubkey_hash) VALUES (?, ?)", (pubkey_id, dbhash))
        return pubkey_id

    def flush(store):
        if store.bytes_since_commit > 0:
            store.commit()
            store.log.debug("commit")
            store.bytes_since_commit = 0

    def imported_bytes(store, size):
        store.bytes_since_commit += size
        if store.bytes_since_commit >= store.commit_bytes:
            store.flush()

    def catch_up(store):
        for dircfg in store.datadirs:
            try:
                loader = dircfg['loader'] or store.default_loader
                if loader == "blkfile":
                    store.catch_up_dir(dircfg)
                elif loader in ("rpc", "rpc,blkfile", "default"):
                    if not store.catch_up_rpc(dircfg):
                        if loader == "rpc":
                            raise Exception("RPC load failed")
                        store.log.debug("catch_up_rpc: abort")
                        store.catch_up_dir(dircfg)
                else:
                    raise Exception("Unknown datadir loader: %s" % loader)

                store.flush()

            except Exception, e:
                store.log.exception("Failed to catch up %s", dircfg)
                store.rollback()

    def catch_up_rpc(store, dircfg):
        """
        Load new blocks using RPC.  Requires running *coind supporting
        getblockhash, getblock, and getrawtransaction.  Bitcoind v0.8
        requires the txindex configuration option.  Requires chain_id
        in the datadir table.
        """
        chain_id = dircfg['chain_id']
        if chain_id is None:
            store.log.debug("no chain_id")
            return False
        chain = store.chains_by.id[chain_id]

        conffile = dircfg.get('conf') or chain.datadir_conf_file_name
        conffile = os.path.join(dircfg['dirname'], conffile)
        try:
            conf = dict([line.strip().split("=", 1)
                         if "=" in line
                         else (line.strip(), True)
                         for line in open(conffile)
                         if line != "" and line[0] not in "#\r\n"])
        except Exception, e:
            store.log.debug("failed to load %s: %s", conffile, e)
            return False

        rpcuser     = conf.get("rpcuser", "")
        rpcpassword = conf["rpcpassword"]
        rpcconnect  = conf.get("rpcconnect", "127.0.0.1")
        rpcport     = conf.get("rpcport", chain.datadir_rpcport)
        url = "http://" + rpcuser + ":" + rpcpassword + "@" + rpcconnect \
            + ":" + str(rpcport)

        def rpc(func, *params):
            store.rpclog.info("RPC>> %s %s", func, params)
            ret = util.jsonrpc(url, func, *params)

            if (store.rpclog.isEnabledFor(logging.INFO)):
                store.rpclog.info("RPC<< %s",
                                  re.sub(r'\[[^\]]{100,}\]', '[...]', str(ret)))
            return ret

        def get_blockhash(height):
            try:
                return rpc("getblockhash", height)
            except util.JsonrpcException, e:
                if e.code == -1:  # Block number out of range.
                    return None
                raise

        (max_height,) = store.selectrow("""
            SELECT MAX(block_height)
              FROM chain_candidate
             WHERE chain_id = ?""", (chain.id,))
        height = 0 if max_height is None else int(max_height) + 1

        def get_tx(rpc_tx_hash):
            try:
                rpc_tx_hex = rpc("getrawtransaction", rpc_tx_hash)

            except util.JsonrpcException, e:
                if e.code != -5:  # -5: transaction not in index.
                    raise
                if height != 0:
                    store.log.debug("RPC service lacks full txindex")
                    return None

                # The genesis transaction is unavailable.  This is
                # normal.
                import genesis_tx
                rpc_tx_hex = genesis_tx.get(rpc_tx_hash)
                if rpc_tx_hex is None:
                    store.log.debug("genesis transaction unavailable via RPC;"
                                    " see import-tx in abe.conf")
                    return None

            rpc_tx = rpc_tx_hex.decode('hex')
            tx_hash = chain.transaction_hash(rpc_tx)

            if tx_hash != rpc_tx_hash.decode('hex')[::-1]:
                raise InvalidBlock('transaction hash mismatch')

            tx = chain.parse_transaction(rpc_tx)
            tx['hash'] = tx_hash
            return tx

        try:

            # Get block hash at height, and at the same time, test
            # bitcoind connectivity.
            try:
                next_hash = get_blockhash(height)
            except util.JsonrpcException, e:
                raise
            except Exception, e:
                # Connectivity failure.
                store.log.debug("RPC failed: %s", e)
                return False

            # Find the first new block.
            while height > 0:
                hash = get_blockhash(height - 1)

                if hash is not None and (1,) == store.selectrow("""
                    SELECT 1
                      FROM chain_candidate cc
                      JOIN block b ON (cc.block_id = b.block_id)
                     WHERE b.block_hash = ?
                       AND b.block_height IS NOT NULL
                       AND cc.chain_id = ?""", (
                        store.hashin_hex(str(hash)), chain.id)):
                    break

                next_hash = hash
                height -= 1

            # Import new blocks.
            rpc_hash = next_hash or get_blockhash(height)
            while rpc_hash is not None:
                hash = rpc_hash.decode('hex')[::-1]

                if store.offer_existing_block(hash, chain.id):
                    rpc_hash = get_blockhash(height + 1)
                else:
                    rpc_block = rpc("getblock", rpc_hash)
                    assert rpc_hash == rpc_block['hash']

                    prev_hash = \
                        rpc_block['previousblockhash'].decode('hex')[::-1] \
                        if 'previousblockhash' in rpc_block \
                        else chain.genesis_hash_prev

                    block = {
                        'hash':     hash,
                        'version':  int(rpc_block['version']),
                        'hashPrev': prev_hash,
                        'hashMerkleRoot':
                            rpc_block['merkleroot'].decode('hex')[::-1],
                        'nTime':    int(rpc_block['time']),
                        'nBits':    int(rpc_block['bits'], 16),
                        'nNonce':   int(rpc_block['nonce']),
                        'transactions': [],
                        'size':     int(rpc_block['size']),
                        'height':   height,
                        }

                    if chain.block_header_hash(chain.serialize_block_header(
                            block)) != hash:
                        raise InvalidBlock('block hash mismatch')

                    for rpc_tx_hash in rpc_block['tx']:
                        tx = store.export_tx(tx_hash = str(rpc_tx_hash),
                                             format = "binary")
                        if tx is None:
                            tx = get_tx(rpc_tx_hash)
                            if tx is None:
                                return False

                        block['transactions'].append(tx)

                    store.import_block(block, chain = chain)
                    store.imported_bytes(block['size'])
                    rpc_hash = rpc_block.get('nextblockhash')

                height += 1

            # Import the memory pool.
            for rpc_tx_hash in rpc("getrawmempool"):
                tx = get_tx(rpc_tx_hash)
                if tx is None:
                    return False

                # XXX Race condition in low isolation levels.
                tx_id = store.tx_find_id_and_value(tx, False)
                if tx_id is None:
                    tx_id = store.import_tx(tx, False, chain)
                    store.log.info("mempool tx %d", tx_id)
                    store.imported_bytes(tx['size'])

        except util.JsonrpcMethodNotFound, e:
            store.log.debug("bitcoind %s not supported", e.method)
            return False

        except InvalidBlock, e:
            store.log.debug("RPC data not understood: %s", e)
            return False

        return True

    # Load all blocks starting at the current file and offset.
    def catch_up_dir(store, dircfg):
        def open_blkfile(number):
            store._refresh_dircfg(dircfg)
            blkfile = {
                'stream': BCDataStream.BCDataStream(),
                'name': store.blkfile_name(dircfg, number),
                'number': number
                }

            try:
                file = open(blkfile['name'], "rb")
            except IOError, e:
                # Early bitcoind used blk0001.dat to blk9999.dat.
                # Now it uses blocks/blk00000.dat to blocks/blk99999.dat.
                # Abe starts by assuming the former scheme.  If we don't
                # find the expected file but do see blocks/blk00000.dat,
                # switch to the new scheme.  Record the switch by adding
                # 100000 to each file number, so for example, 100123 means
                # blocks/blk00123.dat but 123 still means blk0123.dat.
                if blkfile['number'] > 9999 or e.errno != errno.ENOENT:
                    raise
                new_number = 100000
                blkfile['name'] = store.blkfile_name(dircfg, new_number)
                file = open(blkfile['name'], "rb")
                blkfile['number'] = new_number

            try:
                blkfile['stream'].map_file(file, 0)
            except Exception:
                # mmap can fail on an empty file, but empty files are okay.
                file.seek(0, os.SEEK_END)
                if file.tell() == 0:
                    blkfile['stream'].input = ""
                    blkfile['stream'].read_cursor = 0
                else:
                    blkfile['stream'].map_file(file, 0)
            finally:
                file.close()
            store.log.info("Opened %s", blkfile['name'])
            return blkfile

        def try_close_file(ds):
            try:
                ds.close_file()
            except Exception, e:
                store.log.info("BCDataStream: close_file: %s", e)

        try:
            blkfile = open_blkfile(dircfg['blkfile_number'])
        except IOError, e:
            store.log.warning("Skipping datadir %s: %s", dircfg['dirname'], e)
            return

        while True:
            dircfg['blkfile_number'] = blkfile['number']
            ds = blkfile['stream']
            next_blkfile = None

            try:
                store.import_blkdat(dircfg, ds, blkfile['name'])
            except Exception:
                store.log.warning("Exception at %d" % ds.read_cursor)
                try_close_file(ds)
                raise

            if next_blkfile is None:
                # Try another file.
                try:
                    next_blkfile = open_blkfile(dircfg['blkfile_number'] + 1)
                except IOError, e:
                    if e.errno != errno.ENOENT:
                        raise
                    # No more block files.
                    return
                except Exception, e:
                    if getattr(e, 'errno', None) == errno.ENOMEM:
                        # Assume 32-bit address space exhaustion.
                        store.log.warning(
                            "Cannot allocate memory for next blockfile: "
                            "skipping safety check")
                        try_close_file(ds)
                        blkfile = open_blkfile(dircfg['blkfile_number'] + 1)
                        dircfg['blkfile_offset'] = 0
                        continue
                    raise
                finally:
                    if next_blkfile is None:
                        try_close_file(ds)

                # Load any data written to the last file since we checked.
                store.import_blkdat(dircfg, ds, blkfile['name'])

                # Continue with the new file.
                blkfile = next_blkfile

            try_close_file(ds)
            dircfg['blkfile_offset'] = 0

    # Load all blocks from the given data stream.
    def import_blkdat(store, dircfg, ds, filename="[unknown]"):
        filenum = dircfg['blkfile_number']
        ds.read_cursor = dircfg['blkfile_offset']

        while filenum == dircfg['blkfile_number']:
            if ds.read_cursor + 8 > len(ds.input):
                break

            offset = ds.read_cursor
            magic = ds.read_bytes(4)

            # Assume no real magic number starts with a NUL.
            if magic[0] == "\0":
                if filenum > 99999 and magic == "\0\0\0\0":
                    # As of Bitcoin 0.8, files often end with a NUL span.
                    ds.read_cursor = offset
                    break
                # Skip NUL bytes at block end.
                ds.read_cursor = offset
                while ds.read_cursor < len(ds.input):
                    size = min(len(ds.input) - ds.read_cursor, 1000)
                    data = ds.read_bytes(size).lstrip("\0")
                    if (data != ""):
                        ds.read_cursor -= len(data)
                        break
                store.log.info("Skipped %d NUL bytes at block end",
                               ds.read_cursor - offset)
                continue

            # Assume blocks obey the respective policy if they get here.
            chain_id = dircfg['chain_id']
            chain = store.chains_by.id.get(chain_id, None)

            if chain is None:
                chain = store.chains_by.magic.get(magic, None)

            if chain is None:
                store.log.warning(
                    "Chain not found for magic number %s in block file %s at"
                    " offset %d.", magic.encode('hex'), filename, offset)

                not_magic = magic
                # Read this file's initial magic number.
                magic = ds.input[0:4]

                if magic == not_magic:
                    ds.read_cursor = offset
                    break

                store.log.info(
                    "Scanning for initial magic number %s.",
                    magic.encode('hex'))

                ds.read_cursor = offset
                offset = ds.input.find(magic, offset)
                if offset == -1:
                    store.log.info("Magic number scan unsuccessful.")
                    break

                store.log.info(
                    "Skipped %d bytes in block file %s at offset %d.",
                    offset - ds.read_cursor, filename, ds.read_cursor)

                ds.read_cursor = offset
                continue

            length = ds.read_int32()
            if ds.read_cursor + length > len(ds.input):
                store.log.debug("incomplete block of length %d chain %d",
                                length, chain.id)
                ds.read_cursor = offset
                break
            end = ds.read_cursor + length

            hash = chain.ds_block_header_hash(ds)

            # XXX should decode target and check hash against it to
            # avoid loading garbage data.  But not for merged-mined or
            # CPU-mined chains that use different proof-of-work
            # algorithms.

            if not store.offer_existing_block(hash, chain.id):
                b = chain.ds_parse_block(ds)
                b["hash"] = hash

                if (store.log.isEnabledFor(logging.DEBUG) and b["hashPrev"] == chain.genesis_hash_prev):
                    try:
                        store.log.debug("Chain %d genesis tx: %s", chain.id,
                                        b['transactions'][0]['__data__'].encode('hex'))
                    except Exception:
                        pass

                if store.conf_external_tx:
                    id_base = store.make_external_id(dircfg['id'], filenum, 0)
                    for tx in b['transactions']:
                        offset = tx['__offset__']
                        assert 0 <= offset <= 0xffffffff
                        tx['tx_id'] = id_base + offset

                store.import_block(b, chain = chain)
                if ds.read_cursor != end:
                    store.log.debug("Skipped %d bytes at block end",
                                    end - ds.read_cursor)

            ds.read_cursor = end

            store.bytes_since_commit += length
            if store.bytes_since_commit >= store.commit_bytes:
                store.save_blkfile_offset(dircfg, ds.read_cursor)
                store.flush()
                store._refresh_dircfg(dircfg)

        if ds.read_cursor != dircfg['blkfile_offset']:
            store.save_blkfile_offset(dircfg, ds.read_cursor)

    def blkfile_name(store, dircfg, number=None):
        if number is None:
            number = dircfg['blkfile_number']
        if number > 9999:
            return os.path.join(dircfg['dirname'], "blocks", "blk%05d.dat"
                                % (number - 100000,))
        return os.path.join(dircfg['dirname'], "blk%04d.dat" % (number,))

    def save_blkfile_offset(store, dircfg, offset):
        store.sql("""
            UPDATE datadir
               SET blkfile_number = ?,
                   blkfile_offset = ?
             WHERE datadir_id = ?""",
                  (dircfg['blkfile_number'], store.intin(offset),
                   dircfg['id']))
        if store.rowcount() == 0:
            store.sql("""
                INSERT INTO datadir (datadir_id, dirname, blkfile_number,
                    blkfile_offset, chain_id)
                VALUES (?, ?, ?, ?, ?)""",
                      (dircfg['id'], dircfg['dirname'],
                       dircfg['blkfile_number'],
                       store.intin(offset), dircfg['chain_id']))
        dircfg['blkfile_offset'] = offset

    def _refresh_dircfg(store, dircfg):
        row = store.selectrow("""
            SELECT blkfile_number, blkfile_offset
              FROM datadir
             WHERE dirname = ?""", (dircfg['dirname'],))
        if row:
            number, offset = map(int, row)
            if (number > dircfg['blkfile_number'] or
                (number == dircfg['blkfile_number'] and
                 offset > dircfg['blkfile_offset'])):
                dircfg['blkfile_number'] = number
                dircfg['blkfile_offset'] = offset

    def get_block_number(store, chain_id):
        (height,) = store.selectrow("""
            SELECT MAX(block_height)
              FROM chain_candidate
             WHERE chain_id = ?
               AND in_longest = 1""", (chain_id,))
        return -1 if height is None else int(height)

    def get_target(store, chain_id):
        rows = store.selectall("""
            SELECT b.block_nBits
              FROM block b
              JOIN chain c ON (b.block_id = c.chain_last_block_id)
             WHERE c.chain_id = ?""", (chain_id,))
        return util.calculate_target(int(rows[0][0])) if rows else None

    def get_received_and_last_block_id(store, chain_id, pubkey_hash,
                                       block_height = None):
        sql = """
            SELECT COALESCE(value_sum, 0), c.chain_last_block_id
              FROM chain c LEFT JOIN (
              SELECT cc.chain_id, SUM(txout.txout_value) value_sum
              FROM pubkey
              JOIN txout              ON (txout.pubkey_id = pubkey.pubkey_id)
              JOIN block_tx           ON (block_tx.tx_id = txout.tx_id)
              JOIN block b            ON (b.block_id = block_tx.block_id)
              JOIN chain_candidate cc ON (cc.block_id = b.block_id)
              WHERE
                  pubkey.pubkey_hash = ? AND
                  cc.chain_id = ? AND
                  cc.in_longest = 1""" + (
                  "" if block_height is None else """ AND
                  cc.block_height <= ?""") + """
              GROUP BY cc.chain_id
              ) a ON (c.chain_id = a.chain_id)
              WHERE c.chain_id = ?"""
        dbhash = store.binin(pubkey_hash)

        return store.selectrow(sql,
                               (dbhash, chain_id, chain_id)
                               if block_height is None else
                               (dbhash, chain_id, block_height, chain_id))

    def get_received(store, chain_id, pubkey_hash, block_height = None):
        return store.get_received_and_last_block_id(
            chain_id, pubkey_hash, block_height)[0]

    def get_sent_and_last_block_id(store, chain_id, pubkey_hash,
                                   block_height = None):
        sql = """
            SELECT COALESCE(value_sum, 0), c.chain_last_block_id
              FROM chain c LEFT JOIN (
              SELECT cc.chain_id, SUM(txout.txout_value) value_sum
              FROM pubkey
              JOIN txout              ON (txout.pubkey_id = pubkey.pubkey_id)
              JOIN txin               ON (txin.txout_id = txout.txout_id)
              JOIN block_tx           ON (block_tx.tx_id = txin.tx_id)
              JOIN block b            ON (b.block_id = block_tx.block_id)
              JOIN chain_candidate cc ON (cc.block_id = b.block_id)
              WHERE
                  pubkey.pubkey_hash = ? AND
                  cc.chain_id = ? AND
                  cc.in_longest = 1""" + (
                  "" if block_height is None else """ AND
                  cc.block_height <= ?""") + """
              GROUP BY cc.chain_id
              ) a ON (c.chain_id = a.chain_id)
              WHERE c.chain_id = ?"""
        dbhash = store.binin(pubkey_hash)

        return store.selectrow(sql,
                               (dbhash, chain_id, chain_id)
                               if block_height is None else
                               (dbhash, chain_id, block_height, chain_id))

    def get_sent(store, chain_id, pubkey_hash, block_height = None):
        return store.get_sent_and_last_block_id(
            chain_id, pubkey_hash, block_height)[0]

    def get_balance(store, chain_id, pubkey_hash):
        sent, last_block_id = store.get_sent_and_last_block_id(
            chain_id, pubkey_hash)
        received, last_block_id_2 = store.get_received_and_last_block_id(
            chain_id, pubkey_hash)

        # Deal with the race condition.
        for i in xrange(2):
            if last_block_id == last_block_id_2:
                break

            store.log.debug("Requerying balance: %d != %d",
                          last_block_id, last_block_id_2)

            received, last_block_id_2 = store.get_received(
                chain_id, pubkey_hash, store.get_block_height(last_block_id))

            if last_block_id == last_block_id_2:
                break

            store.log.info("Balance query affected by reorg? %d != %d",
                           last_block_id, last_block_id_2)

            sent, last_block_id = store.get_sent(
                chain_id, pubkey_hash, store.get_block_height(last_block_id_2))

        if last_block_id != last_block_id_2:
            store.log.warning("Balance query failed due to loader activity.")
            return None

        return received - sent


    def firstbits_full(store, version, hash):
        """
        Return the address in lowercase.  An initial substring of this
        will become the firstbits.
        """
        return util.hash_to_address(version, hash).lower()

    def insert_firstbits(store, pubkey_id, block_id, addr_vers, fb):
        store.sql("""
            INSERT INTO abe_firstbits (
                pubkey_id, block_id, address_version, firstbits
            )
            VALUES (?, ?, ?, ?)""",
                  (pubkey_id, block_id, addr_vers, fb))

    def cant_do_firstbits(store, addr_vers, block_id, pubkey_id):
        store.log.info(
            "No firstbits for pubkey_id %d, block_id %d, version '%s'",
            pubkey_id, block_id, store.binout_hex(addr_vers))
        store.insert_firstbits(pubkey_id, block_id, addr_vers, '')

    def do_firstbits(store, addr_vers, block_id, fb, ids, full):
        """
        Insert the firstbits that start with fb using addr_vers and
        are first seen in block_id.  Return the count of rows
        inserted.

        fb -- string, not a firstbits using addr_vers in any ancestor
        of block_id
        ids -- set of ids of all pubkeys first seen in block_id whose
        firstbits start with fb
        full -- map from pubkey_id to full firstbits
        """

        if len(ids) <= 1:
            for pubkey_id in ids:
                store.insert_firstbits(pubkey_id, block_id, addr_vers, fb)
            return len(ids)

        pubkeys = {}
        for pubkey_id in ids:
            s = full[pubkey_id]
            if s == fb:
                store.cant_do_firstbits(addr_vers, block_id, pubkey_id)
                continue
            fb1 = fb + s[len(fb)]
            ids1 = pubkeys.get(fb1)
            if ids1 is None:
                ids1 = set()
                pubkeys[fb1] = ids1
            ids1.add(pubkey_id)

        count = 0
        for fb1, ids1 in pubkeys.iteritems():
            count += store.do_firstbits(addr_vers, block_id, fb1, ids1, full)
        return count

    def do_vers_firstbits(store, addr_vers, block_id):
        """
        Create new firstbits records for block and addr_vers.  All
        ancestor blocks must have their firstbits already recorded.
        """

        address_version = store.binout(addr_vers)
        pubkeys = {}  # firstbits to set of pubkey_id
        full    = {}  # pubkey_id to full firstbits, or None if old

        for pubkey_id, pubkey_hash, oblock_id in store.selectall("""
            SELECT DISTINCT
                   pubkey.pubkey_id,
                   pubkey.pubkey_hash,
                   fb.block_id
              FROM block b
              JOIN block_tx bt ON (b.block_id = bt.block_id)
              JOIN txout ON (bt.tx_id = txout.tx_id)
              JOIN pubkey ON (txout.pubkey_id = pubkey.pubkey_id)
              LEFT JOIN abe_firstbits fb ON (
                       fb.address_version = ?
                   AND fb.pubkey_id = pubkey.pubkey_id)
             WHERE b.block_id = ?""", (addr_vers, block_id)):

            pubkey_id = int(pubkey_id)

            if (oblock_id is not None and
                store.is_descended_from(block_id, int(oblock_id))):
                full[pubkey_id] = None

            if pubkey_id in full:
                continue

            full[pubkey_id] = store.firstbits_full(address_version,
                                                   store.binout(pubkey_hash))

        for pubkey_id, s in full.iteritems():
            if s is None:
                continue

            # This is the pubkey's first appearance in the chain.
            # Find the longest match among earlier firstbits.
            longest, longest_id = 0, None
            substrs = [s[0:(i+1)] for i in xrange(len(s))]
            for ancestor_id, fblen, o_pubkey_id in store.selectall("""
                SELECT block_id, LENGTH(firstbits), pubkey_id
                  FROM abe_firstbits fb
                 WHERE address_version = ?
                   AND firstbits IN (?""" + (",?" * (len(s)-1)) + """
                       )""", tuple([addr_vers] + substrs)):
                if fblen > longest and store.is_descended_from(
                    block_id, int(ancestor_id)):
                    longest, longest_id = fblen, o_pubkey_id

            # If necessary, extend the new fb to distinguish it from
            # the longest match.
            if longest_id is not None:
                (o_hash,) = store.selectrow(
                    "SELECT pubkey_hash FROM pubkey WHERE pubkey_id = ?",
                    (longest_id,))
                o_fb = store.firstbits_full(
                    address_version, store.binout(o_hash))
                max_len = min(len(s), len(o_fb))
                while longest < max_len and s[longest] == o_fb[longest]:
                    longest += 1

            if longest == len(s):
                store.cant_do_firstbits(addr_vers, block_id, pubkey_id)
                continue

            fb = s[0 : (longest + 1)]
            ids = pubkeys.get(fb)
            if ids is None:
                ids = set()
                pubkeys[fb] = ids
            ids.add(pubkey_id)

        count = 0
        for fb, ids in pubkeys.iteritems():
            count += store.do_firstbits(addr_vers, block_id, fb, ids, full)
        return count

    def firstbits_to_addresses(store, fb, chain_id=None):
        dbfb = fb.lower()
        ret = []
        bind = [fb[0:(i+1)] for i in xrange(len(fb))]
        if chain_id is not None:
            bind.append(chain_id)

        for dbhash, vers in store.selectall("""
            SELECT pubkey.pubkey_hash,
                   fb.address_version
              FROM abe_firstbits fb
              JOIN pubkey ON (fb.pubkey_id = pubkey.pubkey_id)
              JOIN chain_candidate cc ON (cc.block_id = fb.block_id)
             WHERE fb.firstbits IN (?""" + (",?" * (len(fb)-1)) + """)""" + ( \
                "" if chain_id is None else """
               AND cc.chain_id = ?"""), tuple(bind)):
            address = util.hash_to_address(store.binout(vers),
                                           store.binout(dbhash))
            if address.lower().startswith(dbfb):
                ret.append(address)

        if len(ret) == 0 or (len(ret) > 1 and fb in ret):
            ret = [fb]  # assume exact address match

        return ret

    def get_firstbits(store, address_version=None, db_pubkey_hash=None,
                      chain_id=None):
        """
        Return address's firstbits, or the longest of multiple
        firstbits values if chain_id is not given, or None if address
        has not appeared, or the empty string if address has appeared
        but has no firstbits.
        """
        vers, dbhash = store.binin(address_version), db_pubkey_hash
        rows = store.selectall("""
            SELECT fb.firstbits
              FROM abe_firstbits fb
              JOIN pubkey ON (fb.pubkey_id = pubkey.pubkey_id)
              JOIN chain_candidate cc ON (fb.block_id = cc.block_id)
             WHERE cc.in_longest = 1
               AND fb.address_version = ?
               AND pubkey.pubkey_hash = ?""" + (
                "" if chain_id is None else """
               AND cc.chain_id = ?"""),
                               (vers, dbhash) if chain_id is None else
                               (vers, dbhash, chain_id))
        if not rows:
            return None

        ret = ""
        for (fb,) in rows:
            if len(fb) > len(ret):
                ret = fb
        return ret

def new(args):
    return DataStore(args)<|MERGE_RESOLUTION|>--- conflicted
+++ resolved
@@ -158,11 +158,6 @@
         sql_args = lambda: 1
         sql_args.module = store.dbmodule
         sql_args.connect_args = args.connect_args
-<<<<<<< HEAD
-=======
-        sql_args.binary_type = args.binary_type
-        sql_args.int_type = args.int_type
->>>>>>> 14cd464c
         sql_args.log_sql = args.log_sql
         sql_args.prefix = "abe_"
         sql_args.config = {}
@@ -299,10 +294,7 @@
         store.binout_hex  = store._sql.binout_hex
         store.binout_int  = store._sql.binout_int
         store.intin       = store._sql.intin
-<<<<<<< HEAD
         store.intout      = store._sql.intout
-=======
->>>>>>> 14cd464c
         store.hashin      = store._sql.revin
         store.hashin_hex  = store._sql.revin_hex
         store.hashout     = store._sql.revout
@@ -685,11 +677,7 @@
 """CREATE TABLE chain (
     chain_id    NUMERIC(10) NOT NULL PRIMARY KEY,
     chain_name  VARCHAR(100) UNIQUE NOT NULL,
-<<<<<<< HEAD
-    chain_code3 VARCHAR(4)     NULL,
-=======
     chain_code3 VARCHAR(4)  NULL,
->>>>>>> 14cd464c
     chain_address_version VARBINARY(100) NOT NULL,
     chain_script_addr_vers VARBINARY(100) NULL,
     chain_magic BINARY(4)     NULL,
@@ -720,11 +708,7 @@
 """CREATE TABLE orphan_block (
     block_id      NUMERIC(14) NOT NULL PRIMARY KEY,
     block_hashPrev BINARY(32) NOT NULL,
-<<<<<<< HEAD
     FOREIGN KEY (block_id) REFERENCES block (block_id) ON UPDATE CASCADE ON DELETE CASCADE
-=======
-    FOREIGN KEY (block_id) REFERENCES block (block_id)
->>>>>>> 14cd464c
 )""",
 """CREATE INDEX x_orphan_block_hashPrev ON orphan_block (block_hashPrev)""",
 
@@ -738,13 +722,8 @@
 )""",
 
 # A transaction of the type used by Bitcoin.
-<<<<<<< HEAD
 None if store.conf_external_tx else """CREATE TABLE tx (
     tx_id         BIGINT NOT NULL PRIMARY KEY,
-=======
-"""CREATE TABLE tx (
-    tx_id         NUMERIC(26) NOT NULL PRIMARY KEY,
->>>>>>> 14cd464c
     tx_hash       BINARY(32)  UNIQUE NOT NULL,
     tx_version    NUMERIC(10),
     tx_lockTime   NUMERIC(10),
@@ -766,17 +745,10 @@
 
 # A public key for sending bitcoins.  PUBKEY_HASH is derivable from a
 # Bitcoin or Testnet address.
-<<<<<<< HEAD
 None if store.conf_external_tx else """CREATE TABLE pubkey (
     pubkey_id     BIGINT NOT NULL PRIMARY KEY,
     pubkey_hash   BINARY(20)  UNIQUE NOT NULL""" + (""",
     pubkey        VARBINARY(""" + str(MAX_PUBKEY) + """) NULL""" if store.conf_pubkey_pubkey else "") + """
-=======
-"""CREATE TABLE pubkey (
-    pubkey_id     NUMERIC(26) NOT NULL PRIMARY KEY,
-    pubkey_hash   BINARY(20)  UNIQUE NOT NULL,
-    pubkey        VARBINARY(""" + str(MAX_PUBKEY) + """) NULL
->>>>>>> 14cd464c
 )""",
 
 # XXX Should remove cascades for conf_external_tx since txin.pubkey_id is not unique.
@@ -798,11 +770,7 @@
     txout_pos     NUMERIC(10) NOT NULL,
     txout_value   NUMERIC(30) NOT NULL,
     txout_scriptPubKey VARBINARY(""" + str(MAX_SCRIPT) + """),
-<<<<<<< HEAD
     pubkey_id     BIGINT,
-=======
-    pubkey_id     NUMERIC(26),
->>>>>>> 14cd464c
     UNIQUE (tx_id, txout_pos),
     FOREIGN KEY (tx_id) REFERENCES tx (tx_id) ON UPDATE CASCADE ON DELETE CASCADE,
     FOREIGN KEY (pubkey_id) REFERENCES pubkey (pubkey_id) ON UPDATE CASCADE ON DELETE SET NULL
@@ -820,13 +788,7 @@
     pubkey_id     BIGINT      NULL,
     pubkey_hash   BINARY(20)  NULL""" if store.conf_external_tx else """,
     txin_pos      NUMERIC(10) NOT NULL,
-<<<<<<< HEAD
     txout_id      BIGINT      NULL,
-=======
-    txout_id      NUMERIC(26)""" + (""",
-    txin_scriptSig VARBINARY(""" + str(MAX_SCRIPT) + """),
-    txin_sequence NUMERIC(10)""" if store.keep_scriptsig else "") + """,
->>>>>>> 14cd464c
     UNIQUE (tx_id, txin_pos),
     FOREIGN KEY (tx_id) REFERENCES tx (tx_id) ON UPDATE CASCADE ON DELETE CASCADE""") + (""",
     txin_scriptSig VARBINARY(""" + str(MAX_SCRIPT) + """),
@@ -844,13 +806,8 @@
 
 # While TXIN.TXOUT_ID can not be found, we must remember TXOUT_POS,
 # a.k.a. PREVOUT_N.
-<<<<<<< HEAD
 None if store.conf_external_tx else """CREATE TABLE unlinked_txin (
     txin_id       BIGINT NOT NULL PRIMARY KEY,
-=======
-"""CREATE TABLE unlinked_txin (
-    txin_id       NUMERIC(26) NOT NULL PRIMARY KEY,
->>>>>>> 14cd464c
     txout_tx_hash BINARY(32)  NOT NULL,
     txout_pos     NUMERIC(10) NOT NULL,
     FOREIGN KEY (txin_id) REFERENCES txin (txin_id) ON UPDATE CASCADE ON DELETE CASCADE
@@ -986,14 +943,10 @@
         return sv < vers
 
     def configure(store):
-<<<<<<< HEAD
         config = store._sql.configure(
             binary_type=store.args.binary_type,
             int_type=store.args.int_type,
             int64_type=store.args.int64_type)
-=======
-        config = store._sql.configure()
->>>>>>> 14cd464c
         store.init_binfuncs()
         for name in config.keys():
             store.config['sql.' + name] = config[name]
